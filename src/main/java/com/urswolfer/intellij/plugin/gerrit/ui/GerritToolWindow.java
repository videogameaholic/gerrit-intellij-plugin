/*
 * Copyright 2013 Urs Wolfer
 * Copyright 2000-2013 JetBrains s.r.o.
 *
 * Licensed under the Apache License, Version 2.0 (the "License");
 * you may not use this file except in compliance with the License.
 * You may obtain a copy of the License at
 *
 * http://www.apache.org/licenses/LICENSE-2.0
 *
 * Unless required by applicable law or agreed to in writing, software
 * distributed under the License is distributed on an "AS IS" BASIS,
 * WITHOUT WARRANTIES OR CONDITIONS OF ANY KIND, either express or implied.
 * See the License for the specific language governing permissions and
 * limitations under the License.
 */

package com.urswolfer.intellij.plugin.gerrit.ui;

import com.google.common.base.Strings;
import com.google.gerrit.extensions.common.ChangeInfo;
import com.google.inject.Inject;
import com.intellij.openapi.actionSystem.*;
import com.intellij.openapi.diagnostic.Logger;
import com.intellij.openapi.diff.DiffManager;
import com.intellij.openapi.project.Project;
import com.intellij.openapi.ui.SimpleToolWindowPanel;
import com.intellij.openapi.ui.Splitter;
import com.intellij.openapi.vcs.changes.committed.RepositoryChangesBrowser;
import com.intellij.ui.IdeBorderFactory;
import com.intellij.ui.SideBorder;
import com.intellij.util.Consumer;
import com.urswolfer.intellij.plugin.gerrit.GerritSettings;
import com.urswolfer.intellij.plugin.gerrit.rest.GerritUtil;
import com.urswolfer.intellij.plugin.gerrit.ui.diff.CommentsDiffTool;
import com.urswolfer.intellij.plugin.gerrit.ui.filter.ChangesFilter;
import com.urswolfer.intellij.plugin.gerrit.ui.filter.GerritChangesFilters;
<<<<<<< HEAD
import com.urswolfer.intellij.plugin.gerrit.util.GerritDataKeys;
import com.urswolfer.intellij.plugin.gerrit.util.NotificationBuilder;
import com.urswolfer.intellij.plugin.gerrit.util.NotificationService;
import git4idea.history.GitHistoryUtils;
import git4idea.history.browser.GitHeavyCommit;
import git4idea.history.browser.SymbolicRefs;
import git4idea.repo.GitRepository;
=======
>>>>>>> 35084732

import javax.swing.*;
import java.util.List;
import java.util.Observable;
import java.util.Observer;

/**
 * @author Urs Wolfer
 * @author Konrad Dobrzynski
 */
public class GerritToolWindow {
    @Inject
    private DiffManager diffManager;
    @Inject
    private GerritUtil gerritUtil;
    @Inject
    private GerritSettings gerritSettings;
    @Inject
    private CommentsDiffTool commentsDiffTool;
    @Inject
    private GerritChangeListPanel changeListPanel;
    @Inject
    private Logger log;
    @Inject
    private GerritChangesFilters changesFilters;
    @Inject
    private RepositoryChangesBrowserProvider repositoryChangesBrowserProvider;

    private GerritChangeDetailsPanel detailsPanel;
    private Project project;

    public SimpleToolWindowPanel createToolWindowContent(final Project project) {
        this.project = project;
        changeListPanel.registerChangeListPanel(this);
        diffManager.registerDiffTool(commentsDiffTool);

        SimpleToolWindowPanel panel = new SimpleToolWindowPanel(true, true);

        ActionToolbar toolbar = createToolbar(project);
        toolbar.setTargetComponent(changeListPanel);
        panel.setToolbar(toolbar.getComponent());

        RepositoryChangesBrowser repositoryChangesBrowser = repositoryChangesBrowserProvider.get(project);

        Splitter detailsSplitter = new Splitter(true, 0.6f);
        detailsSplitter.setShowDividerControls(true);

        changeListPanel.setBorder(IdeBorderFactory.createBorder(SideBorder.TOP | SideBorder.RIGHT | SideBorder.BOTTOM));
        detailsSplitter.setFirstComponent(changeListPanel);

        detailsPanel = new GerritChangeDetailsPanel(project);
        changeListPanel.addListSelectionListener(new Consumer<ChangeInfo>() {
            @Override
            public void consume(ChangeInfo changeInfo) {
                changeSelected(changeInfo, project);
            }
        });
        JPanel details = detailsPanel.getComponent();
        details.setBorder(IdeBorderFactory.createBorder(SideBorder.TOP | SideBorder.RIGHT));
        detailsSplitter.setSecondComponent(details);

        Splitter horizontalSplitter = new Splitter(false, 0.7f);
        horizontalSplitter.setShowDividerControls(true);
        horizontalSplitter.setFirstComponent(detailsSplitter);
        horizontalSplitter.setSecondComponent(repositoryChangesBrowser);

        panel.setContent(horizontalSplitter);

        reloadChanges(project, false);

        return panel;
    }

    public Project getProject() {
        return project;
    }

    private void changeSelected(ChangeInfo changeInfo, final Project project) {
        gerritUtil.getChangeDetails(changeInfo._number, project, new Consumer<ChangeInfo>() {
            @Override
            public void consume(ChangeInfo changeDetails) {
                detailsPanel.setData(changeDetails);
<<<<<<< HEAD

                updateChangesBrowser(changeDetails, project);
            }
        });
    }

    private void updateChangesBrowser(final ChangeInfo changeDetails, final Project project) {
        repositoryChangesBrowser.getViewer().setEmptyText("Loading...");
        repositoryChangesBrowser.setChangesToDisplay(Collections.<Change>emptyList());
        Optional<GitRepository> gitRepositoryOptional = gerritGitUtil.getRepositoryForGerritProject(project, changeDetails.project);
        if (!gitRepositoryOptional.isPresent()) return;
        GitRepository gitRepository = gitRepositoryOptional.get();
        final VirtualFile virtualFile = gitRepository.getGitDir();
        final FilePathImpl filePath = new FilePathImpl(virtualFile);

        FetchInfo firstFetchInfo = gerritUtil.getFirstFetchInfo(changeDetails);
        String ref = firstFetchInfo != null ? firstFetchInfo.ref : null;

        if (Strings.isNullOrEmpty(ref)) {
            NotificationBuilder notification = new NotificationBuilder(
                    project, "Cannot fetch changes",
                    "No fetch information provided. If you are using Gerrit 2.8 or later, " +
                    "you need to install the plugin 'download-commands' in Gerrit."
            );
            notificationService.notifyError(notification);
            return;
        }

        String url = firstFetchInfo != null ? firstFetchInfo.url : null;
        gerritGitUtil.fetchChange(project, gitRepository, url, ref, new Callable<Void>() {
            @Override
            public Void call() throws Exception {
                final List<GitHeavyCommit> gitCommits;
                try {
                    gitCommits = GitHistoryUtils.commitsDetails(project, filePath, new SymbolicRefs(), Collections.singletonList(changeDetails.currentRevision));
                } catch (VcsException e) {
                    log.warn("Error getting Git commit details.", e);
                    NotificationBuilder notification = new NotificationBuilder(
                            project, "Cannot show change",
                            "Git error occurred while getting commit. Please check if Gerrit is configured as remote " +
                            "for the currently used Git repository."
                    );
                    notificationService.notifyError(notification);
                    return null;
                }
                final GitHeavyCommit gitCommit = Iterables.get(gitCommits, 0);

                ApplicationManager.getApplication().invokeLater(new Runnable() {
                    @Override
                    public void run() {
                        repositoryChangesBrowser.setChangesToDisplay(gitCommit.getChanges());
                    }
                });
                return null;
=======
>>>>>>> 35084732
            }
        });
    }

    public void reloadChanges(final Project project, boolean requestSettingsIfNonExistent) {
        getChanges(project, requestSettingsIfNonExistent, changeListPanel);
    }

    private void getChanges(Project project, boolean requestSettingsIfNonExistent, Consumer<List<ChangeInfo>> consumer) {
        String apiUrl = gerritSettings.getHost();
        if (Strings.isNullOrEmpty(apiUrl)) {
            if (requestSettingsIfNonExistent) {
                final LoginDialog dialog = new LoginDialog(project, gerritSettings, gerritUtil, log);
                dialog.show();
                if (!dialog.isOK()) {
                    return;
                }
            } else {
                return;
            }
        }
        gerritUtil.getChangesForProject(changesFilters.getQuery(), project, consumer);
    }

    private ActionToolbar createToolbar(final Project project) {
        DefaultActionGroup groupFromConfig = (DefaultActionGroup) ActionManager.getInstance().getAction("Gerrit.Toolbar");
        DefaultActionGroup group = new DefaultActionGroup(groupFromConfig); // copy required (otherwise config action group gets modified)

        DefaultActionGroup filterGroup = new DefaultActionGroup();
        Iterable<ChangesFilter> filters = changesFilters.getFilters();
        for (ChangesFilter filter : filters) {
            filterGroup.add(filter.getAction(project));
        }
        filterGroup.add(new Separator());
        group.add(filterGroup, Constraints.FIRST);

        changesFilters.addObserver(new Observer() {
            @Override
            public void update(Observable observable, Object o) {
                reloadChanges(project, true);
            }
        });

        return ActionManager.getInstance().createActionToolbar("Gerrit.Toolbar", group, true);
    }
}<|MERGE_RESOLUTION|>--- conflicted
+++ resolved
@@ -35,16 +35,6 @@
 import com.urswolfer.intellij.plugin.gerrit.ui.diff.CommentsDiffTool;
 import com.urswolfer.intellij.plugin.gerrit.ui.filter.ChangesFilter;
 import com.urswolfer.intellij.plugin.gerrit.ui.filter.GerritChangesFilters;
-<<<<<<< HEAD
-import com.urswolfer.intellij.plugin.gerrit.util.GerritDataKeys;
-import com.urswolfer.intellij.plugin.gerrit.util.NotificationBuilder;
-import com.urswolfer.intellij.plugin.gerrit.util.NotificationService;
-import git4idea.history.GitHistoryUtils;
-import git4idea.history.browser.GitHeavyCommit;
-import git4idea.history.browser.SymbolicRefs;
-import git4idea.repo.GitRepository;
-=======
->>>>>>> 35084732
 
 import javax.swing.*;
 import java.util.List;
@@ -127,63 +117,6 @@
             @Override
             public void consume(ChangeInfo changeDetails) {
                 detailsPanel.setData(changeDetails);
-<<<<<<< HEAD
-
-                updateChangesBrowser(changeDetails, project);
-            }
-        });
-    }
-
-    private void updateChangesBrowser(final ChangeInfo changeDetails, final Project project) {
-        repositoryChangesBrowser.getViewer().setEmptyText("Loading...");
-        repositoryChangesBrowser.setChangesToDisplay(Collections.<Change>emptyList());
-        Optional<GitRepository> gitRepositoryOptional = gerritGitUtil.getRepositoryForGerritProject(project, changeDetails.project);
-        if (!gitRepositoryOptional.isPresent()) return;
-        GitRepository gitRepository = gitRepositoryOptional.get();
-        final VirtualFile virtualFile = gitRepository.getGitDir();
-        final FilePathImpl filePath = new FilePathImpl(virtualFile);
-
-        FetchInfo firstFetchInfo = gerritUtil.getFirstFetchInfo(changeDetails);
-        String ref = firstFetchInfo != null ? firstFetchInfo.ref : null;
-
-        if (Strings.isNullOrEmpty(ref)) {
-            NotificationBuilder notification = new NotificationBuilder(
-                    project, "Cannot fetch changes",
-                    "No fetch information provided. If you are using Gerrit 2.8 or later, " +
-                    "you need to install the plugin 'download-commands' in Gerrit."
-            );
-            notificationService.notifyError(notification);
-            return;
-        }
-
-        String url = firstFetchInfo != null ? firstFetchInfo.url : null;
-        gerritGitUtil.fetchChange(project, gitRepository, url, ref, new Callable<Void>() {
-            @Override
-            public Void call() throws Exception {
-                final List<GitHeavyCommit> gitCommits;
-                try {
-                    gitCommits = GitHistoryUtils.commitsDetails(project, filePath, new SymbolicRefs(), Collections.singletonList(changeDetails.currentRevision));
-                } catch (VcsException e) {
-                    log.warn("Error getting Git commit details.", e);
-                    NotificationBuilder notification = new NotificationBuilder(
-                            project, "Cannot show change",
-                            "Git error occurred while getting commit. Please check if Gerrit is configured as remote " +
-                            "for the currently used Git repository."
-                    );
-                    notificationService.notifyError(notification);
-                    return null;
-                }
-                final GitHeavyCommit gitCommit = Iterables.get(gitCommits, 0);
-
-                ApplicationManager.getApplication().invokeLater(new Runnable() {
-                    @Override
-                    public void run() {
-                        repositoryChangesBrowser.setChangesToDisplay(gitCommit.getChanges());
-                    }
-                });
-                return null;
-=======
->>>>>>> 35084732
             }
         });
     }
