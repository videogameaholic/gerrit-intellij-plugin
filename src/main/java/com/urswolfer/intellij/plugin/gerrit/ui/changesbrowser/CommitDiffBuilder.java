--- conflicted
+++ resolved
@@ -24,24 +24,14 @@
 import com.intellij.openapi.vcs.VcsException;
 import com.intellij.openapi.vcs.changes.Change;
 import com.intellij.openapi.vcs.changes.ContentRevision;
-<<<<<<< HEAD
-import com.intellij.openapi.vcs.changes.SimpleContentRevision;
-import git4idea.history.browser.GitHeavyCommit;
-=======
 import com.intellij.openapi.vfs.VirtualFile;
 import git4idea.changes.GitChangeUtils;
-import git4idea.history.browser.GitCommit;
->>>>>>> 4c1505a0
+import git4idea.history.browser.GitHeavyCommit;
 
 import java.util.Collection;
 
 /**
-<<<<<<< HEAD
- * This class helps to get a list of {@link com.intellij.openapi.vcs.changes.Change}s between two
- * {@link git4idea.history.browser.GitHeavyCommit}s.
-=======
  * This class diffs commits based in IntelliJ git4idea code and adds support for diffing commit msg.
->>>>>>> 4c1505a0
  *
  * @author Thomas Forrer
  */
@@ -63,47 +53,15 @@
         }
     };
 
-<<<<<<< HEAD
-    private static final Predicate<Change> CONTAINS_NO_CHANGE = new Predicate<Change>() {
-        @Override
-        public boolean apply(Change change) {
-            ContentRevision base = change.getBeforeRevision();
-            ContentRevision contentRevision = change.getAfterRevision();
-            if (base == null && contentRevision == null) {
-                return true;
-            }
-            if (base == null) return false;
-            if (contentRevision == null) return false;
-            try {
-                String baseContent = Strings.nullToEmpty(base.getContent());
-                return baseContent.equals(Strings.nullToEmpty(contentRevision.getContent()));
-            } catch (VcsException e) {
-                throw Throwables.propagate(e);
-            }
-        }
-    };
-
-    private final String baseHash;
-    private final String hash;
+    private final Project project;
+    private final VirtualFile gitRepositoryRoot;
     private final GitHeavyCommit base;
     private final GitHeavyCommit commit;
-    private Map<String, Change> baseChanges;
-    private Map<String, Change> changes;
-    private final List<Change> diff = Lists.newArrayList();
     private ChangesProvider changesProvider = new SimpleChangesProvider();
 
-    public CommitDiffBuilder(GitHeavyCommit base, GitHeavyCommit commit) {
-=======
-    private final Project project;
-    private final VirtualFile gitRepositoryRoot;
-    private final GitCommit base;
-    private final GitCommit commit;
-    private ChangesProvider changesProvider = new SimpleChangesProvider();
-
-    public CommitDiffBuilder(Project project, VirtualFile gitRepositoryRoot, GitCommit base, GitCommit commit) {
+    public CommitDiffBuilder(Project project, VirtualFile gitRepositoryRoot, GitHeavyCommit base, GitHeavyCommit commit) {
         this.project = project;
         this.gitRepositoryRoot = gitRepositoryRoot;
->>>>>>> 4c1505a0
         this.base = base;
         this.commit = commit;
     }
@@ -130,20 +88,12 @@
     }
 
     public static interface ChangesProvider {
-<<<<<<< HEAD
-        List<Change> provide(GitHeavyCommit gitCommit);
-=======
-        Collection<Change> provide(GitCommit gitCommit);
->>>>>>> 4c1505a0
+        Collection<Change> provide(GitHeavyCommit gitCommit);
     }
 
     private static final class SimpleChangesProvider implements ChangesProvider {
         @Override
-<<<<<<< HEAD
-        public List<Change> provide(GitHeavyCommit gitCommit) {
-=======
-        public Collection<Change> provide(GitCommit gitCommit) {
->>>>>>> 4c1505a0
+        public Collection<Change> provide(GitHeavyCommit gitCommit) {
             return gitCommit.getChanges();
         }
     }
