/*
 * Copyright 2013 Urs Wolfer
 *
 * Licensed under the Apache License, Version 2.0 (the "License");
 * you may not use this file except in compliance with the License.
 * You may obtain a copy of the License at
 *
 * http://www.apache.org/licenses/LICENSE-2.0
 *
 * Unless required by applicable law or agreed to in writing, software
 * distributed under the License is distributed on an "AS IS" BASIS,
 * WITHOUT WARRANTIES OR CONDITIONS OF ANY KIND, either express or implied.
 * See the License for the specific language governing permissions and
 * limitations under the License.
 */

package com.urswolfer.intellij.plugin.gerrit.ui.diff;

import com.google.gerrit.extensions.api.changes.DraftInput;
import com.google.gerrit.extensions.common.ChangeInfo;
import com.google.gerrit.extensions.common.Comment;
import com.google.gerrit.extensions.common.CommentInfo;
import com.intellij.openapi.actionSystem.AnAction;
import com.intellij.openapi.actionSystem.AnActionEvent;
import com.intellij.openapi.actionSystem.PlatformDataKeys;
import com.intellij.openapi.editor.Editor;
import com.intellij.openapi.editor.markup.RangeHighlighter;
import com.intellij.openapi.project.DumbAware;
import com.intellij.openapi.project.Project;
import com.intellij.openapi.ui.popup.JBPopup;
import com.intellij.openapi.ui.popup.JBPopupAdapter;
import com.intellij.openapi.ui.popup.LightweightWindowEvent;
import com.intellij.util.Consumer;
import com.urswolfer.intellij.plugin.gerrit.rest.GerritUtil;

import javax.swing.*;

/**
 * @author Urs Wolfer
 *
 * Some parts based on code from:
 * https://github.com/ktisha/Crucible4IDEA
 */
@SuppressWarnings("ComponentNotRegistered") // added with code
public class AddCommentAction extends AnAction implements DumbAware {

    private final Editor editor;
    private final CommentsDiffTool commentsDiffTool;
    private final GerritUtil gerritUtil;
    private final ChangeInfo changeInfo;
    private final String revisionId;
    private final String filePath;
    private final CommentBalloonBuilder commentBalloonBuilder;
    private final Comment.Side commentSide;
    private final Comment commentToEdit;
    private final RangeHighlighter lineHighlighter;
    private final RangeHighlighter rangeHighlighter;
    private final Comment replyToComment;

    public AddCommentAction(String label,
                            Icon icon,
                            CommentsDiffTool commentsDiffTool,
                            GerritUtil gerritUtil,
                            Editor editor,
                            CommentBalloonBuilder commentBalloonBuilder,
                            ChangeInfo changeInfo,
                            String revisionId,
                            String filePath,
                            Comment.Side commentSide,
                            Comment commentToEdit,
                            RangeHighlighter lineHighlighter,
                            RangeHighlighter rangeHighlighter,
                            Comment replyToComment) {
        super(label, null, icon);

        this.commentsDiffTool = commentsDiffTool;
        this.gerritUtil = gerritUtil;
        this.changeInfo = changeInfo;
        this.revisionId = revisionId;
        this.filePath = filePath;
        this.editor = editor;
        this.commentBalloonBuilder = commentBalloonBuilder;
        this.commentSide = commentSide;
        this.commentToEdit = commentToEdit;
        this.lineHighlighter = lineHighlighter;
        this.rangeHighlighter = rangeHighlighter;
        this.replyToComment = replyToComment;
    }

    public void actionPerformed(AnActionEvent e) {
        final Project project = e.getData(PlatformDataKeys.PROJECT);
        if (project == null) return;
        addVersionedComment(project);
    }

    private void addVersionedComment(final Project project) {
        if (editor == null || filePath == null) return;

        final CommentForm commentForm = new CommentForm(project, editor, filePath, commentSide, commentToEdit);
        final JBPopup balloon = commentBalloonBuilder.getNewCommentBalloon(commentForm, "Comment");
        balloon.addListener(new JBPopupAdapter() {
            @Override
            public void onClosed(LightweightWindowEvent event) {
                DraftInput comment = commentForm.getComment();
                if (comment != null) {
                    handleComment(comment, project);
                }
            }
        });
        commentForm.setBalloon(balloon);
        balloon.showInBestPositionFor(editor);
        commentForm.requestFocus();
    }

    private void handleComment(final DraftInput comment, final Project project) {
        if (commentToEdit != null) {
<<<<<<< HEAD
            reviewCommentSink.removeCommentForChange(changeInfo.id, selectedRevisions.get(changeInfo), commentToEdit);
            commentsDiffTool.removeComment(project, editor, lineHighlighter, rangeHighlighter);
=======
            comment.id = commentToEdit.id;
>>>>>>> 97641fa0
        }

        if (replyToComment != null) {
            comment.inReplyTo = replyToComment.id;
            comment.side = replyToComment.side;
            comment.line = replyToComment.line;
            comment.range = replyToComment.range;
        }

        gerritUtil.saveDraftComment(changeInfo._number, revisionId, comment, project,
                new Consumer<CommentInfo>() {
                    @Override
                    public void consume(CommentInfo commentInfo) {
                        if (commentToEdit != null) {
                            commentsDiffTool.removeComment(editor, lineHighlighter, rangeHighlighter);
                        }
                        commentsDiffTool.addComment(editor, changeInfo, revisionId, project, commentInfo);
                    }
                });
    }
}<|MERGE_RESOLUTION|>--- conflicted
+++ resolved
@@ -114,12 +114,7 @@
 
     private void handleComment(final DraftInput comment, final Project project) {
         if (commentToEdit != null) {
-<<<<<<< HEAD
-            reviewCommentSink.removeCommentForChange(changeInfo.id, selectedRevisions.get(changeInfo), commentToEdit);
-            commentsDiffTool.removeComment(project, editor, lineHighlighter, rangeHighlighter);
-=======
             comment.id = commentToEdit.id;
->>>>>>> 97641fa0
         }
 
         if (replyToComment != null) {
@@ -134,7 +129,7 @@
                     @Override
                     public void consume(CommentInfo commentInfo) {
                         if (commentToEdit != null) {
-                            commentsDiffTool.removeComment(editor, lineHighlighter, rangeHighlighter);
+                            commentsDiffTool.removeComment(project, editor, lineHighlighter, rangeHighlighter);
                         }
                         commentsDiffTool.addComment(editor, changeInfo, revisionId, project, commentInfo);
                     }
