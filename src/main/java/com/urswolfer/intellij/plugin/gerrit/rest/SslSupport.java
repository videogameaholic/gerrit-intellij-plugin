/*
 * Copyright 2000-2013 JetBrains s.r.o.
 * Copyright 2013 Urs Wolfer
 *
 * Licensed under the Apache License, Version 2.0 (the "License");
 * you may not use this file except in compliance with the License.
 * You may obtain a copy of the License at
 *
 * http://www.apache.org/licenses/LICENSE-2.0
 *
 * Unless required by applicable law or agreed to in writing, software
 * distributed under the License is distributed on an "AS IS" BASIS,
 * WITHOUT WARRANTIES OR CONDITIONS OF ANY KIND, either express or implied.
 * See the License for the specific language governing permissions and
 * limitations under the License.
 */
package com.urswolfer.intellij.plugin.gerrit.rest;

import com.google.common.base.Throwables;
import com.google.inject.Inject;
import com.intellij.openapi.ui.Messages;
import com.intellij.openapi.vcs.CalledInAwt;
import com.intellij.util.ThrowableConvertor;
import com.urswolfer.intellij.plugin.gerrit.GerritSettings;
import org.apache.commons.httpclient.HostConfiguration;
import org.apache.commons.httpclient.HttpClient;
import org.apache.commons.httpclient.HttpMethod;
import org.apache.commons.httpclient.URI;
import org.apache.commons.httpclient.contrib.ssl.EasySSLProtocolSocketFactory;
import org.apache.commons.httpclient.protocol.Protocol;
import org.apache.commons.httpclient.protocol.ProtocolSocketFactory;
import org.jetbrains.annotations.NotNull;
import org.jetbrains.annotations.Nullable;
import sun.security.validator.ValidatorException;

import java.io.IOException;
import java.net.URISyntaxException;
import java.util.List;

/**
 * Provides various methods to work with SSL certificate protected HTTPS connections.
 * Parts based on org.jetbrains.plugins.github.GithubSslSupport
 *
 * @author Kirill Likhodedov
 * @author Urs Wolfer
 */
public class SslSupport {

    @Inject
    private GerritSettings gerritSettings;

    /**
     * Tries to execute the {@link HttpMethod} and captures the {@link ValidatorException exception} which is thrown if user connects
     * to an HTTPS server with a non-trusted (probably, self-signed) SSL certificate. In which case proposes to cancel the connection
     * or to proceed without certificate check.
     *
     * @param methodCreator a function to create the HttpMethod. This is required instead of just {@link HttpMethod} instance, because the
     *                      implementation requires the HttpMethod to be recreated in certain circumstances.
     * @return the HttpMethod instance which was actually executed
     *         and which can be {@link HttpMethod#getResponseBodyAsString() asked for the response}.
     * @throws IOException in case of other errors or if user declines the proposal of non-trusted connection.
     */
    @NotNull
    public HttpMethod executeSelfSignedCertificateAwareRequest(@NotNull HttpClient client, @NotNull String uri,
                                                               @NotNull ThrowableConvertor<String, HttpMethod, IOException> methodCreator)
            throws IOException {
        HttpMethod method = methodCreator.convert(uri);
        try {
            client.executeMethod(method);
            return method;
        } catch (IOException e) {
            HttpMethod m = handleCertificateExceptionAndRetry(e, method.getURI().getHost(), client, method.getURI(), methodCreator);
            if (m == null) {
                throw e;
            }
            return m;
        }
    }

    @Nullable
    private HttpMethod handleCertificateExceptionAndRetry(@NotNull IOException e, @NotNull String host,
                                                                 @NotNull HttpClient client, @NotNull URI uri,
                                                                 @NotNull ThrowableConvertor<String, HttpMethod, IOException> methodCreator)
            throws IOException {
        if (!isCertificateException(e)) {
            throw e;
        }

        if (isTrusted(uri.getAuthority())) {
            int port = uri.getPort();
            if (port <= 0) {
                port = 443;
            }
            // creating a special configuration that allows connections to non-trusted HTTPS hosts
            // see the javadoc to EasySSLProtocolSocketFactory for details
            Protocol easyHttps = new Protocol("https", (ProtocolSocketFactory) new EasySSLProtocolSocketFactory(), port);
            HostConfiguration hc = new HostConfiguration();
            hc.setHost(host, port, easyHttps);
            String relativeUri = uri.getEscapedPathQuery();
            // it is important to use relative URI here, otherwise our custom protocol won't work.
            // we have to recreate the method, because HttpMethod#setUri won't overwrite the host,
            // and changing host by hands (HttpMethodBase#setHostConfiguration) is deprecated.
            HttpMethod method = methodCreator.convert(relativeUri);
            client.executeMethod(hc, method);
            return method;
        }
        throw e;
    }

    public boolean isCertificateException(Exception e) {
        List<Throwable> causalChain = Throwables.getCausalChain(e);
        for (Throwable throwable : causalChain) {
            if (throwable instanceof ValidatorException) {
                return true;
            }
        }
        return false;
    }

    private boolean isTrusted(@NotNull String host) {
        return gerritSettings.getTrustedHosts().contains(host);
    }

    private void saveToTrusted(@NotNull String host) {
        try {
<<<<<<< HEAD
            gerritSettings.addTrustedHost(new java.net.URI(host).getHost());
=======
            GerritSettings.getInstance().addTrustedHost(new java.net.URI(host).getAuthority());
>>>>>>> 349c3355
        } catch (URISyntaxException e) {
            throw Throwables.propagate(e);
        }
    }

    @CalledInAwt
    public boolean askIfShouldProceed(final String host) {
        int choice = Messages.showYesNoDialog("The security certificate of " + host + " is not trusted. Do you want to proceed anyway?",
                "Not Trusted Certificate", "Proceed anyway", "No, I don't trust", Messages.getErrorIcon());
        boolean trust = (choice == Messages.YES);
        if (trust) {
            saveToTrusted(host);
        }
        return trust;
    }
}<|MERGE_RESOLUTION|>--- conflicted
+++ resolved
@@ -123,11 +123,7 @@
 
     private void saveToTrusted(@NotNull String host) {
         try {
-<<<<<<< HEAD
-            gerritSettings.addTrustedHost(new java.net.URI(host).getHost());
-=======
-            GerritSettings.getInstance().addTrustedHost(new java.net.URI(host).getAuthority());
->>>>>>> 349c3355
+            gerritSettings.addTrustedHost(new java.net.URI(host).getAuthority());
         } catch (URISyntaxException e) {
             throw Throwables.propagate(e);
         }
