--- conflicted
+++ resolved
@@ -22,16 +22,12 @@
 import com.intellij.openapi.editor.markup.RangeHighlighter;
 import com.intellij.openapi.project.DumbAware;
 import com.intellij.ui.AnActionButton;
-import com.urswolfer.intellij.plugin.gerrit.ReviewCommentSink;
 import com.urswolfer.intellij.plugin.gerrit.rest.bean.ChangeInfo;
 import com.urswolfer.intellij.plugin.gerrit.rest.bean.CommentInfo;
 import com.urswolfer.intellij.plugin.gerrit.rest.bean.CommentInput;
-<<<<<<< HEAD
-=======
 import com.urswolfer.intellij.plugin.gerrit.ReviewCommentSink;
 
 import java.util.List;
->>>>>>> 349c3355
 
 /**
  * @author Urs Wolfer
@@ -56,21 +52,12 @@
     @Override
     public void actionPerformed(AnActionEvent e) {
         Iterable<CommentInput> commentInputs = myReviewCommentSink.getCommentsForChange(myChangeInfo.getId());
-<<<<<<< HEAD
-        for (CommentInput commentInput : commentInputs) {
-            //noinspection EqualsBetweenInconvertibleTypes
-            if (commentInput.equals(myComment)) { // implemented in base class
-                myReviewCommentSink.removeCommentForChange(myChangeInfo.getChangeId(), commentInput);
-                myMarkup.removeHighlighter(myHighlighter);
-                myHighlighter.dispose();
-=======
         CommentInput toRemove = null;
         for (CommentInput commentInput : commentInputs) {
             //noinspection EqualsBetweenInconvertibleTypes
             if (commentInput.equals(myComment)) { // implemented in base class
                 toRemove = commentInput;
                 break;
->>>>>>> 349c3355
             }
         }
         if (toRemove != null) {
