--- conflicted
+++ resolved
@@ -51,11 +51,6 @@
 import com.urswolfer.intellij.plugin.gerrit.util.NotificationService;
 import com.urswolfer.intellij.plugin.gerrit.util.UrlUtils;
 import git4idea.GitCommit;
-<<<<<<< HEAD
-import git4idea.GitExecutionException;
-=======
-import git4idea.GitPlatformFacade;
->>>>>>> f316489f
 import git4idea.GitUtil;
 import git4idea.GitVcs;
 import git4idea.commands.Git;
@@ -89,12 +84,6 @@
 public class GerritGitUtil {
     @Inject
     private Git git;
-    @Inject
-<<<<<<< HEAD
-    private FileDocumentManager fileDocumentManager;
-=======
-    private GitPlatformFacade platformFacade;
->>>>>>> f316489f
     @Inject
     private Application application;
     @Inject
@@ -187,13 +176,8 @@
     }
 
     public void cherryPickChange(final Project project, final ChangeInfo changeInfo, final String revisionId) {
-<<<<<<< HEAD
-        fileDocumentManager.saveAllDocuments();
+        FileDocumentManager.getInstance().saveAllDocuments();
         ChangeListManagerImpl.getInstanceImpl(project).blockModalNotifications();
-=======
-        FileDocumentManager.getInstance().saveAllDocuments();
-        platformFacade.getChangeListManager(project).blockModalNotifications();
->>>>>>> f316489f
 
         new Task.Backgroundable(project, "Cherry-picking...", false) {
             public void run(@NotNull ProgressIndicator indicator) {
