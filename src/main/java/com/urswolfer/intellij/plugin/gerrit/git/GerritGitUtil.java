/*
 * Copyright 2013 Urs Wolfer
 * Copyright 2000-2010 JetBrains s.r.o.
 *
 * Licensed under the Apache License, Version 2.0 (the "License");
 * you may not use this file except in compliance with the License.
 * You may obtain a copy of the License at
 *
 * http://www.apache.org/licenses/LICENSE-2.0
 *
 * Unless required by applicable law or agreed to in writing, software
 * distributed under the License is distributed on an "AS IS" BASIS,
 * WITHOUT WARRANTIES OR CONDITIONS OF ANY KIND, either express or implied.
 * See the License for the specific language governing permissions and
 * limitations under the License.
 */

package com.urswolfer.intellij.plugin.gerrit.git;

import com.google.common.base.Optional;
import com.google.common.base.Throwables;
import com.google.common.collect.Iterables;
import com.google.common.collect.Lists;
import com.google.inject.Inject;
import com.intellij.openapi.application.Application;
import com.intellij.openapi.diagnostic.Logger;
import com.intellij.openapi.fileEditor.FileDocumentManager;
import com.intellij.openapi.progress.ProgressIndicator;
import com.intellij.openapi.progress.Task;
import com.intellij.openapi.project.Project;
import com.intellij.openapi.util.Pair;
import com.intellij.openapi.vcs.FilePath;
import com.intellij.openapi.vcs.VcsException;
import com.intellij.openapi.vcs.changes.Change;
import com.intellij.openapi.vcs.history.VcsRevisionNumber;
import com.intellij.openapi.vcs.merge.MergeDialogCustomizer;
import com.intellij.openapi.vfs.VirtualFile;
import com.intellij.openapi.vfs.VirtualFileManager;
import com.urswolfer.intellij.plugin.gerrit.rest.GerritUtil;
import com.urswolfer.intellij.plugin.gerrit.rest.bean.ChangeInfo;
import git4idea.*;
import git4idea.commands.*;
import git4idea.history.GitHistoryUtils;
import git4idea.history.browser.GitHeavyCommit;
import git4idea.history.browser.SHAHash;
import git4idea.history.wholeTree.AbstractHash;
import git4idea.merge.GitConflictResolver;
import git4idea.repo.GitRemote;
import git4idea.repo.GitRepository;
import git4idea.repo.GitRepositoryManager;
import git4idea.update.GitFetchResult;
import git4idea.util.GitCommitCompareInfo;
import git4idea.util.UntrackedFilesNotifier;
import org.jetbrains.annotations.NotNull;
import org.jetbrains.annotations.Nullable;

import java.util.Collection;
import java.util.Collections;
import java.util.Date;
import java.util.List;
import java.util.concurrent.Callable;
import java.util.concurrent.atomic.AtomicReference;

import static git4idea.commands.GitSimpleEventDetector.Event.CHERRY_PICK_CONFLICT;
import static git4idea.commands.GitSimpleEventDetector.Event.LOCAL_CHANGES_OVERWRITTEN_BY_CHERRY_PICK;

/**
 * @author Urs Wolfer
 */
public class GerritGitUtil {
    @Inject
    private Logger log;
    @Inject
    private Git git;
    @Inject
    private GitPlatformFacade platformFacade;
    @Inject
    private FileDocumentManager fileDocumentManager;
    @Inject
    private Application application;
    @Inject
    private VirtualFileManager virtualFileManager;
    @Inject
    private GerritUtil gerritUtil;

    public Optional<GitRepository> getRepositoryForGerritProject(Project project, String gerritProjectName) {
        GitRepositoryManager repositoryManager = GitUtil.getRepositoryManager(project);
        final Collection<GitRepository> repositoriesFromRoots = repositoryManager.getRepositories();

        for (GitRepository repository : repositoriesFromRoots) {
            for (GitRemote remote : repository.getRemotes()) {
                for (String remoteUrl : remote.getUrls()) {
                    remoteUrl = remoteUrl.replace(".git", ""); // some repositories end their name with ".git"
                    if (remoteUrl.endsWith(gerritProjectName)) {
                        return Optional.of(repository);
                    }
                }
            }
        }
        gerritUtil.notifyError(project, "Error", String.format("No repository found for Gerrit project: '%s'.", gerritProjectName));
        return Optional.absent();
    }

    public void fetchChange(final Project project, final GitRepository gitRepository, final String branch, @Nullable final Callable<Void> successCallable) {
        GitVcs.runInBackground(new Task.Backgroundable(project, "Fetching...", false) {
            @Override
            public void onSuccess() {
                super.onSuccess();
                try {
                    if (successCallable != null) {
                        successCallable.call();
                    }
                } catch (Exception e) {
                    throw Throwables.propagate(e);
                }
            }

            @Override
            public void run(@NotNull ProgressIndicator indicator) {
                final VirtualFile virtualFile = gitRepository.getGitDir();
                final GitRemote gitRemote = Iterables.get(gitRepository.getRemotes(), 0);
                final String url = Iterables.get(gitRepository.getRemotes(), 0).getFirstUrl();
                fetchNatively(virtualFile, gitRemote, url, branch, project, indicator);
            }
        });
    }

    public void cherryPickChange(final Project project, final ChangeInfo changeInfo) {
        fileDocumentManager.saveAllDocuments();
        platformFacade.getChangeListManager(project).blockModalNotifications();

        new Task.Backgroundable(project, "Cherry-picking...", false) {
            public void run(@NotNull ProgressIndicator indicator) {
                try {
                    Optional<GitRepository> gitRepositoryOptional = getRepositoryForGerritProject(project, changeInfo.getProject());
                    if (!gitRepositoryOptional.isPresent()) return;
                    GitRepository gitRepository = gitRepositoryOptional.get();

                    final VirtualFile virtualFile = gitRepository.getGitDir();

                    final String notLoaded = "Not loaded";
                    String ref = changeInfo.getCurrentRevision();
                    GitHeavyCommit gitCommit = new GitHeavyCommit(virtualFile, AbstractHash.create(ref), new SHAHash(ref), notLoaded, notLoaded, new Date(0), notLoaded,
                            notLoaded, Collections.<String>emptySet(), Collections.<FilePath>emptyList(), notLoaded,
                            notLoaded, Collections.<String>emptyList(), Collections.<String>emptyList(), Collections.<String>emptyList(),
                            Collections.<Change>emptyList(), 0);

                    cherryPick(gitRepository, gitCommit, git, platformFacade, project);
                } finally {
                    application.invokeLater(new Runnable() {
                        public void run() {
                            virtualFileManager.syncRefresh();
                            platformFacade.getChangeListManager(project).unblockModalNotifications();
                        }
                    });
                }
            }
        }.queue();
    }

    /**
     * A lot of this code is based on: git4idea.cherrypick.GitCherryPicker#cherryPick() (which is private)
     */
<<<<<<< HEAD
    private static boolean cherryPick(@NotNull GitRepository repository, @NotNull GitHeavyCommit commit,
=======
    private boolean cherryPick(@NotNull GitRepository repository, @NotNull GitCommit commit,
>>>>>>> e0b216a5
                                      @NotNull Git git, @NotNull GitPlatformFacade platformFacade, @NotNull Project project) {
        GitSimpleEventDetector conflictDetector = new GitSimpleEventDetector(CHERRY_PICK_CONFLICT);
        GitSimpleEventDetector localChangesOverwrittenDetector = new GitSimpleEventDetector(LOCAL_CHANGES_OVERWRITTEN_BY_CHERRY_PICK);
        GitUntrackedFilesOverwrittenByOperationDetector untrackedFilesDetector =
                new GitUntrackedFilesOverwrittenByOperationDetector(repository.getRoot());
        GitCommandResult result = git.cherryPick(repository, commit.getHash().getValue(), false,
                conflictDetector, localChangesOverwrittenDetector, untrackedFilesDetector);
        if (result.success()) {
            return true;
        } else if (conflictDetector.hasHappened()) {
            return new CherryPickConflictResolver(project, git, platformFacade, repository.getRoot(),
                    commit.getShortHash().getString(), commit.getAuthor(),
                    commit.getSubject()).merge();
        } else if (untrackedFilesDetector.wasMessageDetected()) {
            String description = "Some untracked working tree files would be overwritten by cherry-pick.<br/>" +
                    "Please move, remove or add them before you can cherry-pick. <a href='view'>View them</a>";

            UntrackedFilesNotifier.notifyUntrackedFilesOverwrittenBy(project, platformFacade, untrackedFilesDetector.getFiles(),
                    "cherry-pick", description);
            return false;
        } else if (localChangesOverwrittenDetector.hasHappened()) {
            gerritUtil.notifyError(project, "Cherry-Pick Error",
                    "Your local changes would be overwritten by cherry-pick.<br/>Commit your changes or stash them to proceed.");
            return false;
        } else {
            gerritUtil.notifyError(project, "Cherry-Pick Error", result.getErrorOutputAsHtmlString());
            return false;
        }
    }


    /**
     * Copy of: git4idea.cherrypick.GitCherryPicker.CherryPickConflictResolver (which is private)
     */
    private static class CherryPickConflictResolver extends GitConflictResolver {

        public CherryPickConflictResolver(@NotNull Project project, @NotNull Git git, @NotNull GitPlatformFacade facade, @NotNull VirtualFile root,
                                          @NotNull String commitHash, @NotNull String commitAuthor, @NotNull String commitMessage) {
            super(project, git, facade, Collections.singleton(root), makeParams(commitHash, commitAuthor, commitMessage));
        }

        private static Params makeParams(String commitHash, String commitAuthor, String commitMessage) {
            Params params = new Params();
            params.setErrorNotificationTitle("Cherry-picked with conflicts");
            params.setMergeDialogCustomizer(new CherryPickMergeDialogCustomizer(commitHash, commitAuthor, commitMessage));
            return params;
        }

        @Override
        protected void notifyUnresolvedRemain() {
            // we show a [possibly] compound notification after cherry-picking all commits.
        }
    }


    /**
     * Copy of: git4idea.cherrypick.GitCherryPicker.CherryPickMergeDialogCustomizer (which is private)
     */
    private static class CherryPickMergeDialogCustomizer extends MergeDialogCustomizer {

        private String myCommitHash;
        private String myCommitAuthor;
        private String myCommitMessage;

        public CherryPickMergeDialogCustomizer(String commitHash, String commitAuthor, String commitMessage) {
            myCommitHash = commitHash;
            myCommitAuthor = commitAuthor;
            myCommitMessage = commitMessage;
        }

        @Override
        public String getMultipleFileMergeDescription(Collection<VirtualFile> files) {
            return "<html>Conflicts during cherry-picking commit <code>" + myCommitHash + "</code> made by " + myCommitAuthor + "<br/>" +
                    "<code>\"" + myCommitMessage + "\"</code></html>";
        }

        @Override
        public String getLeftPanelTitle(VirtualFile file) {
            return "Local changes";
        }

        @Override
        public String getRightPanelTitle(VirtualFile file, VcsRevisionNumber lastRevisionNumber) {
            return "<html>Changes from cherry-pick <code>" + myCommitHash + "</code>";
        }
    }

    @NotNull
    public GitFetchResult fetchNatively(@NotNull VirtualFile root,
                                        @NotNull GitRemote remote,
                                        @NotNull String url,
                                        @Nullable String branch,
                                        Project project,
                                        ProgressIndicator progressIndicator) {
        final GitLineHandlerPasswordRequestAware h = new GitLineHandlerPasswordRequestAware(project, root, GitCommand.FETCH);
        h.setUrl(url);
        h.addProgressParameter();

        String remoteName = remote.getName();
        h.addParameters(remoteName);
        if (branch != null) {
            h.addParameters(branch);
        }

        final GitTask fetchTask = new GitTask(project, h, "Fetching " + remote.getFirstUrl());
        fetchTask.setProgressIndicator(progressIndicator);
        fetchTask.setProgressAnalyzer(new GitStandardProgressAnalyzer());

        final AtomicReference<GitFetchResult> result = new AtomicReference<GitFetchResult>();
        fetchTask.execute(true, false, new GitTaskResultHandlerAdapter() {
            @Override
            protected void onSuccess() {
                result.set(GitFetchResult.success());
            }

            @Override
            protected void onCancel() {
                log.info("Cancelled fetch.");
                result.set(GitFetchResult.cancel());
            }

            @Override
            protected void onFailure() {
                log.info("Error fetching: " + h.errors());
                Collection<Exception> errors = Lists.newArrayList();
                if (!h.hadAuthRequest()) {
                    errors.addAll(h.errors());
                } else {
                    errors.add(new VcsException("Authentication failed"));
                }
                result.set(GitFetchResult.error(errors));
            }
        });

        return result.get();
    }


    @NotNull
    public Pair<List<GitCommit>, List<GitCommit>> loadCommitsToCompare(@NotNull GitRepository repository, @NotNull final String branchName, @NotNull final Project project) {
        final List<GitCommit> headToBranch;
        final List<GitCommit> branchToHead;
        try {
            headToBranch = GitHistoryUtils.history(project, repository.getRoot(), ".." + branchName);
            branchToHead = GitHistoryUtils.history(project, repository.getRoot(), branchName + "..");
        } catch (VcsException e) {
            // we treat it as critical and report an error
            throw new GitExecutionException("Couldn't get [git log .." + branchName + "] on repository [" + repository.getRoot() + "]", e);
        }
        return Pair.create(headToBranch, branchToHead);
    }

    @NotNull
    public GitCommitCompareInfo loadCommitsToCompare(Collection<GitRepository> repositories, String branchName, @NotNull final Project project) {
        GitCommitCompareInfo compareInfo = new GitCommitCompareInfo();
        for (GitRepository repository : repositories) {
            compareInfo.put(repository, loadCommitsToCompare(repository, branchName, project));
//            compareInfo.put(repository, loadTotalDiff(repository, branchName));
        }
        return compareInfo;
    }
}<|MERGE_RESOLUTION|>--- conflicted
+++ resolved
@@ -161,12 +161,8 @@
     /**
      * A lot of this code is based on: git4idea.cherrypick.GitCherryPicker#cherryPick() (which is private)
      */
-<<<<<<< HEAD
-    private static boolean cherryPick(@NotNull GitRepository repository, @NotNull GitHeavyCommit commit,
-=======
-    private boolean cherryPick(@NotNull GitRepository repository, @NotNull GitCommit commit,
->>>>>>> e0b216a5
-                                      @NotNull Git git, @NotNull GitPlatformFacade platformFacade, @NotNull Project project) {
+    private boolean cherryPick(@NotNull GitRepository repository, @NotNull GitHeavyCommit commit,
+                               @NotNull Git git, @NotNull GitPlatformFacade platformFacade, @NotNull Project project) {
         GitSimpleEventDetector conflictDetector = new GitSimpleEventDetector(CHERRY_PICK_CONFLICT);
         GitSimpleEventDetector localChangesOverwrittenDetector = new GitSimpleEventDetector(LOCAL_CHANGES_OVERWRITTEN_BY_CHERRY_PICK);
         GitUntrackedFilesOverwrittenByOperationDetector untrackedFilesDetector =
