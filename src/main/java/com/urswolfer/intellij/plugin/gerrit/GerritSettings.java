--- conflicted
+++ resolved
@@ -159,29 +159,9 @@
         return preloadedPassword.or("");
     }
 
-<<<<<<< HEAD
-    public boolean preloadPassword() {
+    public void preloadPassword() {
         Credentials credentials = PasswordSafe.getInstance().get(CREDENTIAL_ATTRIBUTES);
         String password = credentials != null ? credentials.getPasswordAsString() : null;
-        if (Strings.isNullOrEmpty(password) && !Strings.isNullOrEmpty(getLogin())) {
-            if (passwordDialogShowLimit.decrementAndGet() <= 0) {
-                return false;
-            }
-            password = Messages.showPasswordDialog(
-                String.format("Password for accessing Gerrit required (Login: %s, URL: %s).", getLogin(), getHost()),
-                "Gerrit Password");
-            if (password == null) {
-                return false;
-            }
-=======
-    public void preloadPassword() {
-        String password = null;
-        try {
-            password = PasswordSafe.getInstance().getPassword(null, GerritSettings.class, GERRIT_SETTINGS_PASSWORD_KEY);
-        } catch (PasswordSafeException e) {
-            log.info("Couldn't get password for key [" + GERRIT_SETTINGS_PASSWORD_KEY + "]", e);
->>>>>>> e82a3004
-        }
         preloadedPassword = Optional.fromNullable(password);
     }
 
