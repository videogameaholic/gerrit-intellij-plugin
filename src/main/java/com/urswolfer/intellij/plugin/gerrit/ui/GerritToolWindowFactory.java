/*
 * Copyright 2013 Urs Wolfer
 *
 * Licensed under the Apache License, Version 2.0 (the "License");
 * you may not use this file except in compliance with the License.
 * You may obtain a copy of the License at
 *
 * http://www.apache.org/licenses/LICENSE-2.0
 *
 * Unless required by applicable law or agreed to in writing, software
 * distributed under the License is distributed on an "AS IS" BASIS,
 * WITHOUT WARRANTIES OR CONDITIONS OF ANY KIND, either express or implied.
 * See the License for the specific language governing permissions and
 * limitations under the License.
 */

package com.urswolfer.intellij.plugin.gerrit.ui;

import com.google.common.base.Strings;
import com.google.common.collect.Iterables;
import com.google.common.collect.Lists;
import com.intellij.icons.AllIcons;
import com.intellij.openapi.actionSystem.*;
import com.intellij.openapi.application.ApplicationManager;
import com.intellij.openapi.diff.DiffManager;
import com.intellij.openapi.project.DumbAwareAction;
import com.intellij.openapi.project.Project;
import com.intellij.openapi.ui.SimpleToolWindowPanel;
import com.intellij.openapi.ui.Splitter;
import com.intellij.openapi.vcs.FilePathImpl;
import com.intellij.openapi.vcs.VcsException;
import com.intellij.openapi.vcs.changes.Change;
import com.intellij.openapi.vcs.changes.committed.RepositoryChangesBrowser;
import com.intellij.openapi.vcs.versionBrowser.CommittedChangeList;
import com.intellij.openapi.vfs.VirtualFile;
import com.intellij.openapi.wm.ToolWindow;
import com.intellij.openapi.wm.ToolWindowFactory;
import com.intellij.ui.IdeBorderFactory;
import com.intellij.ui.SideBorder;
import com.intellij.ui.table.TableView;
import com.intellij.util.Consumer;
import com.urswolfer.intellij.plugin.gerrit.GerritSettings;
import com.urswolfer.intellij.plugin.gerrit.git.GerritGitUtil;
import com.urswolfer.intellij.plugin.gerrit.rest.GerritApiUtil;
import com.urswolfer.intellij.plugin.gerrit.rest.GerritUtil;
import com.urswolfer.intellij.plugin.gerrit.rest.bean.ChangeInfo;
import com.urswolfer.intellij.plugin.gerrit.ui.action.SettingsAction;
<<<<<<< HEAD
import com.urswolfer.intellij.plugin.gerrit.ui.diff.CommentsDiffTool;
import com.urswolfer.intellij.plugin.gerrit.util.GerritDataKeys;
=======
>>>>>>> 175c7c32
import git4idea.history.GitHistoryUtils;
import git4idea.history.browser.GitCommit;
import git4idea.history.browser.SymbolicRefs;
import git4idea.repo.GitRepository;

import javax.swing.*;
import java.awt.*;
import java.util.*;
import java.util.List;
import java.util.Timer;
import java.util.concurrent.Callable;

/**
 * @author Urs Wolfer
 */
public class GerritToolWindowFactory implements ToolWindowFactory {
    private GerritChangeListPanel changeListPanel;
    private RepositoryChangesBrowser myRepositoryChangesBrowser;
    private Timer myTimer;
    private Set<String> myNotifiedChanges = new HashSet<String>();
<<<<<<< HEAD
    private ChangeInfo mySelectedChange;
    private ReviewCommentSink myReviewCommentSink;
=======
    private GerritChangeDetailsPanel myDetailsPanel;
    private Splitter myDetailsSplitter;
>>>>>>> 175c7c32

    public GerritToolWindowFactory() {
    }

    @Override
    public void createToolWindowContent(final Project project, ToolWindow toolWindow) {
        DiffManager.getInstance().registerDiffTool(new CommentsDiffTool());

        myReviewCommentSink = new ReviewCommentSink();

        Component component = toolWindow.getComponent();

        changeListPanel = new GerritChangeListPanel(Lists.<ChangeInfo>newArrayList(), null, myReviewCommentSink);

        SimpleToolWindowPanel panel = new SimpleToolWindowPanel(false, true);

        ActionToolbar toolbar = createToolbar();
        toolbar.setTargetComponent(changeListPanel);
        panel.setToolbar(toolbar.getComponent());

        myRepositoryChangesBrowser = createRepositoryChangesBrowser(project);

        myDetailsSplitter = new Splitter(true, 0.6f);
        myDetailsSplitter.setShowDividerControls(true);

        changeListPanel.setBorder(IdeBorderFactory.createBorder(SideBorder.TOP | SideBorder.RIGHT | SideBorder.BOTTOM));
        myDetailsSplitter.setFirstComponent(changeListPanel);

        myDetailsPanel = new GerritChangeDetailsPanel(project);
        JPanel details = myDetailsPanel.getComponent();
        details.setBorder(IdeBorderFactory.createBorder(SideBorder.TOP | SideBorder.RIGHT));
        myDetailsSplitter.setSecondComponent(details);

        Splitter myHorizontalSplitter = new Splitter(false, 0.7f);
        myHorizontalSplitter.setShowDividerControls(true);
        myHorizontalSplitter.setFirstComponent(myDetailsSplitter);
        myHorizontalSplitter.setSecondComponent(myRepositoryChangesBrowser);

        panel.setContent(myHorizontalSplitter);

        component.getParent().add(panel);

        reloadChanges(project, false);

        setupRefreshTask(project);
    }

    private RepositoryChangesBrowser createRepositoryChangesBrowser(final Project project) {
        TableView<ChangeInfo> table = changeListPanel.getTable();

        RepositoryChangesBrowser repositoryChangesBrowser = new RepositoryChangesBrowser(project, Collections.<CommittedChangeList>emptyList(), Collections.<Change>emptyList(), null) {
            @Override
            public void calcData(DataKey key, DataSink sink) {
                super.calcData(key, sink);
                sink.put(GerritDataKeys.CHANGE, mySelectedChange);
                sink.put(GerritDataKeys.REVIEW_COMMENT_SINK, myReviewCommentSink);
            }
        };
        repositoryChangesBrowser.getDiffAction().registerCustomShortcutSet(CommonShortcuts.getDiff(), table);
        repositoryChangesBrowser.getViewer().setScrollPaneBorder(IdeBorderFactory.createBorder(SideBorder.LEFT | SideBorder.TOP));

        changeListPanel.addListSelectionListener(new Consumer<ChangeInfo>() {
            @Override
            public void consume(ChangeInfo changeInfo) {
<<<<<<< HEAD
                updateChangesBrowser(changeInfo, project);
                mySelectedChange = changeInfo;
=======
                changeSelected(changeInfo, project);
>>>>>>> 175c7c32
            }
        });
        return repositoryChangesBrowser;
    }

    private void changeSelected(ChangeInfo changeInfo, final Project project) {
        final GerritSettings settings = GerritSettings.getInstance();
        final ChangeInfo changeDetails = GerritUtil.getChangeDetails(GerritApiUtil.getApiUrl(),
                settings.getLogin(), settings.getPassword(), changeInfo.getNumber());

        myDetailsPanel.setData(changeDetails);

        updateChangesBrowser(changeDetails, project);
    }

    private void updateChangesBrowser(final ChangeInfo changeDetails, final Project project) {
        myRepositoryChangesBrowser.getViewer().setEmptyText("Loading...");
        myRepositoryChangesBrowser.setChangesToDisplay(Collections.<Change>emptyList());
        final GitRepository gitRepository = GerritGitUtil.getFirstGitRepository(project);
        final VirtualFile virtualFile = gitRepository.getGitDir();
        final FilePathImpl filePath = new FilePathImpl(virtualFile);

        String ref = GerritUtil.getRef(changeDetails);

        GerritGitUtil.fetchChange(project, ref, new Callable<Void>() {
            @Override
            public Void call() throws Exception {
                final List<GitCommit> gitCommits;
                try {
                    gitCommits = GitHistoryUtils.commitsDetails(project, filePath, new SymbolicRefs(), Collections.singletonList(changeDetails.getCurrentRevision()));
                } catch (VcsException e) {
                    throw new RuntimeException(e);
                }
                final GitCommit gitCommit = Iterables.get(gitCommits, 0);

                ApplicationManager.getApplication().invokeLater(new Runnable() {
                    @Override
                    public void run() {
                        myRepositoryChangesBrowser.setChangesToDisplay(gitCommit.getChanges());
                    }
                });
                return null;
            }
        });
    }

    private void setupRefreshTask(Project project) {
        final GerritSettings settings = GerritSettings.getInstance();
        long refreshTimeout = settings.getRefreshTimeout();
        if (settings.getAutomaticRefresh() && refreshTimeout > 0) {
            myTimer = new Timer();
            myTimer.schedule(new CheckReviewTask(myTimer, project, this), refreshTimeout * 60 * 1000);
        }
    }

    private void reloadChanges(Project project, boolean requestSettingsIfNonExistent) {
        final List<ChangeInfo> commits = getChanges(project, requestSettingsIfNonExistent);
        changeListPanel.setChanges(commits);

        // if there are no changes at all, there is no point to check if new notifications should be displayed
        if (!commits.isEmpty()) {
            handleNotification(project);
        }
    }

    private List<ChangeInfo> getChanges(Project project, boolean requestSettingsIfNonExistent) {
        final GerritSettings settings = GerritSettings.getInstance();
        String apiUrl = GerritApiUtil.getApiUrl();
        if (Strings.isNullOrEmpty(apiUrl)) {
            if (requestSettingsIfNonExistent) {
                final LoginDialog dialog = new LoginDialog(project);
                dialog.show();
                if (!dialog.isOK()) {
                    return Collections.emptyList();
                }
                apiUrl = GerritApiUtil.getApiUrl();
            } else {
                return Collections.emptyList();
            }
        }
        return GerritUtil.getChanges(apiUrl, settings.getLogin(), settings.getPassword());
    }

    private ActionToolbar createToolbar() {
        DefaultActionGroup group = new DefaultActionGroup();

        final DumbAwareAction refreshActionAction = new DumbAwareAction("Refresh", "Refresh changes list", AllIcons.Actions.Refresh) {
            @Override
            public void actionPerformed(AnActionEvent anActionEvent) {
                final Project project = anActionEvent.getData(PlatformDataKeys.PROJECT);
                reloadChanges(project, true);
            }
        };
        group.add(refreshActionAction);

        group.add(new SettingsAction());

        return ActionManager.getInstance().createActionToolbar(ActionPlaces.UNKNOWN, group, false);
    }

    private void handleNotification(Project project) {
        final GerritSettings settings = GerritSettings.getInstance();

        if (!settings.getReviewNotifications()) {
           return;
        }

        String apiUrl = GerritApiUtil.getApiUrl();
        List<ChangeInfo> changes = GerritUtil.getChangesToReview(apiUrl, settings.getLogin(), settings.getPassword());

        boolean newChange = false;
        for (ChangeInfo change : changes) {
            if (!myNotifiedChanges.contains(change.getChangeId())) {
                newChange = true;
                break;
            }
        }
        if (newChange) {
            StringBuilder stringBuilder = new StringBuilder();
            stringBuilder.append("<ul>");
            for (ChangeInfo change : changes) {
                stringBuilder
                        .append("<li>")
                        .append(!myNotifiedChanges.contains(change.getChangeId()) ? "<strong>NEW: </strong>" : "")
                        .append(change.getSubject())
                        .append(" (Owner: ").append(change.getOwner().getName()).append(')')
                        .append("</li>");

                myNotifiedChanges.add(change.getChangeId());
            }
            stringBuilder.append("</ul>");
            GerritUtil.notifyInformation(project, "Gerrit Changes waiting for my review", stringBuilder.toString());
        }
    }

    class CheckReviewTask extends TimerTask {
        private Timer myTimer;
        private Project myProject;
        private GerritToolWindowFactory myToolWindowFactory;

        public CheckReviewTask(Timer timer, Project project, GerritToolWindowFactory toolWindowFactory) {
            myTimer = timer;
            myProject = project;
            myToolWindowFactory = toolWindowFactory;
        }

        @Override
        public void run() {
            ApplicationManager.getApplication().invokeLater(new Runnable() {
                @Override
                public void run() {
                    myToolWindowFactory.reloadChanges(myProject, false);
                }
            });

            final GerritSettings settings = GerritSettings.getInstance();
            long refreshTimeout = settings.getRefreshTimeout();
            if (settings.getAutomaticRefresh() && refreshTimeout > 0) {
                myTimer.schedule(new CheckReviewTask(myTimer, myProject, myToolWindowFactory), refreshTimeout * 60 * 1000);
            }
        }
    }
}<|MERGE_RESOLUTION|>--- conflicted
+++ resolved
@@ -45,11 +45,8 @@
 import com.urswolfer.intellij.plugin.gerrit.rest.GerritUtil;
 import com.urswolfer.intellij.plugin.gerrit.rest.bean.ChangeInfo;
 import com.urswolfer.intellij.plugin.gerrit.ui.action.SettingsAction;
-<<<<<<< HEAD
 import com.urswolfer.intellij.plugin.gerrit.ui.diff.CommentsDiffTool;
 import com.urswolfer.intellij.plugin.gerrit.util.GerritDataKeys;
-=======
->>>>>>> 175c7c32
 import git4idea.history.GitHistoryUtils;
 import git4idea.history.browser.GitCommit;
 import git4idea.history.browser.SymbolicRefs;
@@ -70,13 +67,10 @@
     private RepositoryChangesBrowser myRepositoryChangesBrowser;
     private Timer myTimer;
     private Set<String> myNotifiedChanges = new HashSet<String>();
-<<<<<<< HEAD
+    private GerritChangeDetailsPanel myDetailsPanel;
+    private Splitter myDetailsSplitter;
     private ChangeInfo mySelectedChange;
     private ReviewCommentSink myReviewCommentSink;
-=======
-    private GerritChangeDetailsPanel myDetailsPanel;
-    private Splitter myDetailsSplitter;
->>>>>>> 175c7c32
 
     public GerritToolWindowFactory() {
     }
@@ -141,12 +135,8 @@
         changeListPanel.addListSelectionListener(new Consumer<ChangeInfo>() {
             @Override
             public void consume(ChangeInfo changeInfo) {
-<<<<<<< HEAD
-                updateChangesBrowser(changeInfo, project);
+                changeSelected(changeInfo, project);
                 mySelectedChange = changeInfo;
-=======
-                changeSelected(changeInfo, project);
->>>>>>> 175c7c32
             }
         });
         return repositoryChangesBrowser;
