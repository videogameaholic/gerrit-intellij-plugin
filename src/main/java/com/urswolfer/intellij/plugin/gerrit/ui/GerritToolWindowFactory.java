--- conflicted
+++ resolved
@@ -20,25 +20,6 @@
 import com.intellij.openapi.ui.SimpleToolWindowPanel;
 import com.intellij.openapi.wm.ToolWindow;
 import com.intellij.openapi.wm.ToolWindowFactory;
-<<<<<<< HEAD
-import com.intellij.ui.IdeBorderFactory;
-import com.intellij.ui.SideBorder;
-import com.intellij.ui.table.TableView;
-import com.intellij.util.Consumer;
-import com.urswolfer.intellij.plugin.gerrit.GerritSettings;
-import com.urswolfer.intellij.plugin.gerrit.git.GerritGitUtil;
-import com.urswolfer.intellij.plugin.gerrit.rest.GerritApiUtil;
-import com.urswolfer.intellij.plugin.gerrit.rest.GerritUtil;
-import com.urswolfer.intellij.plugin.gerrit.rest.bean.ChangeInfo;
-import com.urswolfer.intellij.plugin.gerrit.ui.action.SettingsAction;
-import com.urswolfer.intellij.plugin.gerrit.ui.diff.CommentsDiffTool;
-import com.urswolfer.intellij.plugin.gerrit.util.GerritDataKeys;
-import git4idea.history.GitHistoryUtils;
-import git4idea.history.browser.GitHeavyCommit;
-import git4idea.history.browser.SymbolicRefs;
-import git4idea.repo.GitRepository;
-=======
->>>>>>> 534a9c1d
 
 import java.awt.*;
 
@@ -49,226 +30,7 @@
     @Override
     public void createToolWindowContent(final Project project, ToolWindow toolWindow) {
         Component component = toolWindow.getComponent();
-<<<<<<< HEAD
-
-        changeListPanel = new GerritChangeListPanel(Lists.<ChangeInfo>newArrayList(), null, myReviewCommentSink);
-
-        SimpleToolWindowPanel panel = new SimpleToolWindowPanel(false, true);
-
-        ActionToolbar toolbar = createToolbar();
-        toolbar.setTargetComponent(changeListPanel);
-        panel.setToolbar(toolbar.getComponent());
-
-        myRepositoryChangesBrowser = createRepositoryChangesBrowser(project);
-
-        myDetailsSplitter = new Splitter(true, 0.6f);
-        myDetailsSplitter.setShowDividerControls(true);
-
-        changeListPanel.setBorder(IdeBorderFactory.createBorder(SideBorder.TOP | SideBorder.RIGHT | SideBorder.BOTTOM));
-        myDetailsSplitter.setFirstComponent(changeListPanel);
-
-        myDetailsPanel = new GerritChangeDetailsPanel(project);
-        JPanel details = myDetailsPanel.getComponent();
-        details.setBorder(IdeBorderFactory.createBorder(SideBorder.TOP | SideBorder.RIGHT));
-        myDetailsSplitter.setSecondComponent(details);
-
-        Splitter myHorizontalSplitter = new Splitter(false, 0.7f);
-        myHorizontalSplitter.setShowDividerControls(true);
-        myHorizontalSplitter.setFirstComponent(myDetailsSplitter);
-        myHorizontalSplitter.setSecondComponent(myRepositoryChangesBrowser);
-
-        panel.setContent(myHorizontalSplitter);
-
-        component.getParent().add(panel);
-
-        reloadChanges(project, false);
-
-        setupRefreshTask(project);
-    }
-
-    private RepositoryChangesBrowser createRepositoryChangesBrowser(final Project project) {
-        TableView<ChangeInfo> table = changeListPanel.getTable();
-
-        RepositoryChangesBrowser repositoryChangesBrowser = new RepositoryChangesBrowser(project, Collections.<CommittedChangeList>emptyList(), Collections.<Change>emptyList(), null) {
-            @Override
-            public void calcData(DataKey key, DataSink sink) {
-                super.calcData(key, sink);
-                sink.put(GerritDataKeys.CHANGE, mySelectedChange);
-                sink.put(GerritDataKeys.REVIEW_COMMENT_SINK, myReviewCommentSink);
-            }
-        };
-        repositoryChangesBrowser.getDiffAction().registerCustomShortcutSet(CommonShortcuts.getDiff(), table);
-        repositoryChangesBrowser.getViewer().setScrollPaneBorder(IdeBorderFactory.createBorder(SideBorder.LEFT | SideBorder.TOP));
-
-        changeListPanel.addListSelectionListener(new Consumer<ChangeInfo>() {
-            @Override
-            public void consume(ChangeInfo changeInfo) {
-                changeSelected(changeInfo, project);
-                mySelectedChange = changeInfo;
-            }
-        });
-        return repositoryChangesBrowser;
-    }
-
-    private void changeSelected(ChangeInfo changeInfo, final Project project) {
-        final GerritSettings settings = GerritSettings.getInstance();
-        final ChangeInfo changeDetails = GerritUtil.getChangeDetails(GerritApiUtil.getApiUrl(),
-                settings.getLogin(), settings.getPassword(), changeInfo.getNumber());
-
-        myDetailsPanel.setData(changeDetails);
-
-        updateChangesBrowser(changeDetails, project);
-    }
-
-    private void updateChangesBrowser(final ChangeInfo changeDetails, final Project project) {
-        myRepositoryChangesBrowser.getViewer().setEmptyText("Loading...");
-        myRepositoryChangesBrowser.setChangesToDisplay(Collections.<Change>emptyList());
-        final GitRepository gitRepository = GerritGitUtil.getRepositoryForGerritProject(project, changeDetails.getProject());
-        final VirtualFile virtualFile = gitRepository.getGitDir();
-        final FilePathImpl filePath = new FilePathImpl(virtualFile);
-
-        String ref = GerritUtil.getRef(changeDetails);
-
-        GerritGitUtil.fetchChange(project, gitRepository, ref, new Callable<Void>() {
-            @Override
-            public Void call() throws Exception {
-                final List<GitHeavyCommit> gitCommits;
-                try {
-                    gitCommits = GitHistoryUtils.commitsDetails(project, filePath, new SymbolicRefs(), Collections.singletonList(changeDetails.getCurrentRevision()));
-                } catch (VcsException e) {
-                    throw new RuntimeException(e);
-                }
-                final GitHeavyCommit gitCommit = Iterables.get(gitCommits, 0);
-
-                ApplicationManager.getApplication().invokeLater(new Runnable() {
-                    @Override
-                    public void run() {
-                        myRepositoryChangesBrowser.setChangesToDisplay(gitCommit.getChanges());
-                    }
-                });
-                return null;
-            }
-        });
-    }
-
-    private void setupRefreshTask(Project project) {
-        final GerritSettings settings = GerritSettings.getInstance();
-        long refreshTimeout = settings.getRefreshTimeout();
-        if (settings.getAutomaticRefresh() && refreshTimeout > 0) {
-            myTimer = new Timer();
-            myTimer.schedule(new CheckReviewTask(myTimer, project, this), refreshTimeout * 60 * 1000);
-        }
-    }
-
-    private void reloadChanges(Project project, boolean requestSettingsIfNonExistent) {
-        final List<ChangeInfo> commits = getChanges(project, requestSettingsIfNonExistent);
-        changeListPanel.setChanges(commits);
-
-        // if there are no changes at all, there is no point to check if new notifications should be displayed
-        if (!commits.isEmpty()) {
-            handleNotification(project);
-        }
-    }
-
-    private List<ChangeInfo> getChanges(Project project, boolean requestSettingsIfNonExistent) {
-        final GerritSettings settings = GerritSettings.getInstance();
-        String apiUrl = GerritApiUtil.getApiUrl();
-        if (Strings.isNullOrEmpty(apiUrl)) {
-            if (requestSettingsIfNonExistent) {
-                final LoginDialog dialog = new LoginDialog(project);
-                dialog.show();
-                if (!dialog.isOK()) {
-                    return Collections.emptyList();
-                }
-                apiUrl = GerritApiUtil.getApiUrl();
-            } else {
-                return Collections.emptyList();
-            }
-        }
-        return GerritUtil.getChangesForProject(apiUrl, settings.getLogin(), settings.getPassword(), project);
-    }
-
-    private ActionToolbar createToolbar() {
-        DefaultActionGroup group = new DefaultActionGroup();
-
-        final DumbAwareAction refreshActionAction = new DumbAwareAction("Refresh", "Refresh changes list", AllIcons.Actions.Refresh) {
-            @Override
-            public void actionPerformed(AnActionEvent anActionEvent) {
-                final Project project = anActionEvent.getData(PlatformDataKeys.PROJECT);
-                reloadChanges(project, true);
-            }
-        };
-        group.add(refreshActionAction);
-
-        group.add(new SettingsAction());
-
-        return ActionManager.getInstance().createActionToolbar(ActionPlaces.UNKNOWN, group, false);
-    }
-
-    private void handleNotification(Project project) {
-        final GerritSettings settings = GerritSettings.getInstance();
-
-        if (!settings.getReviewNotifications()) {
-            return;
-        }
-
-        String apiUrl = GerritApiUtil.getApiUrl();
-        List<ChangeInfo> changes = GerritUtil.getChangesToReview(apiUrl, settings.getLogin(), settings.getPassword());
-
-        boolean newChange = false;
-        for (ChangeInfo change : changes) {
-            if (!myNotifiedChanges.contains(change.getChangeId())) {
-                newChange = true;
-                break;
-            }
-        }
-        if (newChange) {
-            StringBuilder stringBuilder = new StringBuilder();
-            stringBuilder.append("<ul>");
-            for (ChangeInfo change : changes) {
-                stringBuilder
-                        .append("<li>")
-                        .append(!myNotifiedChanges.contains(change.getChangeId()) ? "<strong>NEW: </strong>" : "")
-                        .append(change.getSubject())
-                        .append(" (Owner: ").append(change.getOwner().getName()).append(')')
-                        .append("</li>");
-
-                myNotifiedChanges.add(change.getChangeId());
-            }
-            stringBuilder.append("</ul>");
-            GerritUtil.notifyInformation(project, "Gerrit Changes waiting for my review", stringBuilder.toString());
-        }
-    }
-
-    class CheckReviewTask extends TimerTask {
-        private Timer myTimer;
-        private Project myProject;
-        private GerritToolWindowFactory myToolWindowFactory;
-
-        public CheckReviewTask(Timer timer, Project project, GerritToolWindowFactory toolWindowFactory) {
-            myTimer = timer;
-            myProject = project;
-            myToolWindowFactory = toolWindowFactory;
-        }
-
-        @Override
-        public void run() {
-            ApplicationManager.getApplication().invokeLater(new Runnable() {
-                @Override
-                public void run() {
-                    myToolWindowFactory.reloadChanges(myProject, false);
-                }
-            });
-
-            final GerritSettings settings = GerritSettings.getInstance();
-            long refreshTimeout = settings.getRefreshTimeout();
-            if (settings.getAutomaticRefresh() && refreshTimeout > 0) {
-                myTimer.schedule(new CheckReviewTask(myTimer, myProject, myToolWindowFactory), refreshTimeout * 60 * 1000);
-            }
-        }
-=======
         SimpleToolWindowPanel toolWindowContent = new GerritToolWindow().createToolWindowContent(project);
         component.getParent().add(toolWindowContent);
->>>>>>> 534a9c1d
     }
 }