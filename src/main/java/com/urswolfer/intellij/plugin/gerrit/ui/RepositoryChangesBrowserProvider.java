--- conflicted
+++ resolved
@@ -202,16 +202,10 @@
                         final GitHeavyCommit gitCommit = Iterables.getLast(gitCommits);
                         totalDiff = changesProvider.provide(gitCommit);
                     } else {
-<<<<<<< HEAD
                         GitHeavyCommit base = gitCommits.get(0);
                         GitHeavyCommit current = gitCommits.get(1);
-                        totalDiff = new CommitDiffBuilder(base, current)
-=======
-                        GitCommit base = gitCommits.get(0);
-                        GitCommit current = gitCommits.get(1);
                         VirtualFile gitRepositoryRoot = gitRepository.getRoot();
                         totalDiff = new CommitDiffBuilder(project, gitRepositoryRoot, base, current)
->>>>>>> 4c1505a0
                                 .withChangesProvider(changesProvider).getDiff();
                     }
 
