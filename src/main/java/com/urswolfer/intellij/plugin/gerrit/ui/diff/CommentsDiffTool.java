/*
 * Copyright 2013 Urs Wolfer
 *
 * Licensed under the Apache License, Version 2.0 (the "License");
 * you may not use this file except in compliance with the License.
 * You may obtain a copy of the License at
 *
 * http://www.apache.org/licenses/LICENSE-2.0
 *
 * Unless required by applicable law or agreed to in writing, software
 * distributed under the License is distributed on an "AS IS" BASIS,
 * WITHOUT WARRANTIES OR CONDITIONS OF ANY KIND, either express or implied.
 * See the License for the specific language governing permissions and
 * limitations under the License.
 */

package com.urswolfer.intellij.plugin.gerrit.ui.diff;

import com.google.common.base.Optional;
import com.google.common.base.Predicate;
import com.google.common.base.Predicates;
import com.google.common.collect.Iterables;
import com.google.common.collect.Lists;
import com.google.gerrit.extensions.common.ChangeInfo;
import com.google.gerrit.extensions.common.Comment;
import com.google.gerrit.extensions.common.CommentInfo;
import com.google.gerrit.extensions.common.RevisionInfo;
import com.google.inject.Inject;
import com.intellij.codeInsight.highlighting.HighlightManager;
import com.intellij.icons.AllIcons;
import com.intellij.ide.DataManager;
import com.intellij.openapi.actionSystem.*;
import com.intellij.openapi.Disposable;
import com.intellij.openapi.actionSystem.ActionManager;
import com.intellij.openapi.actionSystem.DataContext;
import com.intellij.openapi.actionSystem.DefaultActionGroup;
import com.intellij.openapi.diff.DiffRequest;
import com.intellij.openapi.diff.impl.DiffPanelImpl;
import com.intellij.openapi.diff.impl.external.DiffManagerImpl;
import com.intellij.openapi.diff.impl.external.FrameDiffTool;
import com.intellij.openapi.editor.Editor;
import com.intellij.openapi.editor.markup.HighlighterLayer;
import com.intellij.openapi.editor.markup.MarkupModel;
import com.intellij.openapi.editor.markup.RangeHighlighter;
import com.intellij.openapi.editor.markup.TextAttributes;
import com.intellij.openapi.project.Project;
import com.intellij.openapi.util.AsyncResult;
import com.intellij.openapi.util.Pair;
import com.intellij.openapi.util.Disposer;
import com.intellij.openapi.vcs.FilePath;
import com.intellij.openapi.vcs.FilePathImpl;
import com.intellij.openapi.vcs.VcsDataKeys;
import com.intellij.openapi.vcs.changes.ChangeRequestChain;
import com.intellij.openapi.vcs.changes.actions.DiffRequestPresentable;
import com.intellij.ui.JBColor;
import com.intellij.ui.PopupHandler;
import com.intellij.util.Consumer;
import com.urswolfer.intellij.plugin.gerrit.SelectedRevisions;
import com.urswolfer.intellij.plugin.gerrit.rest.GerritUtil;
import com.urswolfer.intellij.plugin.gerrit.util.GerritDataKeys;
import com.urswolfer.intellij.plugin.gerrit.util.PathUtils;
import org.jetbrains.annotations.NotNull;
import org.jetbrains.annotations.Nullable;

import java.awt.*;
import java.io.File;
import java.util.ArrayList;
import java.util.List;
import java.util.Map;

/**
 * @author Urs Wolfer
 *
 * Some parts based on code from:
 * https://github.com/ktisha/Crucible4IDEA
 */
public class CommentsDiffTool extends FrameDiffTool {
    private static final Predicate<Comment> REVISION_COMMENT = new Predicate<Comment>() {
        @Override
        public boolean apply(Comment comment) {
            return comment.side == null || comment.side.equals(Comment.Side.REVISION);
        }
    };
    
    @Inject
    private GerritUtil gerritUtil;
    @Inject
    private DataManager dataManager;
    @Inject
    private AddCommentActionBuilder addCommentActionBuilder;
    @Inject
    private PathUtils pathUtils;
    @Inject
    private SelectedRevisions selectedRevisions;

    @Override
    public boolean canShow(DiffRequest request) {
        final boolean superCanShow = super.canShow(request);

        final AsyncResult<DataContext> dataContextFromFocus = dataManager.getDataContextFromFocus();
        final DataContext context = dataContextFromFocus.getResult();
        if (context == null) return false;

        ChangeInfo changeInfo = GerritDataKeys.CHANGE.getData(context);
        return superCanShow && changeInfo != null;
    }

    @Nullable
    @Override
    protected DiffPanelImpl createDiffPanelImpl(@NotNull DiffRequest request, @Nullable Window window, @NotNull Disposable parentDisposable) {
        DataContext context = dataManager.getDataContextFromFocus().getResult();
        ChangeInfo changeInfo = GerritDataKeys.CHANGE.getData(context);
        String selectedRevisionId;
        if (changeInfo != null) {
            selectedRevisionId = selectedRevisions.get(changeInfo);
        } else {
            selectedRevisionId = null;
        }
        Optional<Pair<String, RevisionInfo>> baseRevision = GerritDataKeys.BASE_REVISION.getData(context);

        DiffPanelImpl diffPanel = new CommentableDiffPanel(window, request, changeInfo, selectedRevisionId, baseRevision);
        diffPanel.setDiffRequest(request);
        Disposer.register(parentDisposable, diffPanel);
        return diffPanel;
    }

    private void handleComments(final DiffPanelImpl diffPanel,
                                final String filePathString,
                                final Project project,
                                final ChangeInfo changeInfo,
                                final String selectedRevisionId,
                                final Optional<Pair<String, RevisionInfo>> baseRevision) {
        final FilePath filePath = new FilePathImpl(new File(filePathString), false);
        final String relativeFilePath = getRelativeOrAbsolutePath(project, filePath.getPath(), changeInfo);

        addCommentAction(diffPanel, relativeFilePath, changeInfo, selectedRevisionId, baseRevision);

<<<<<<< HEAD
        addDraftComments(diffPanel, relativeFilePath, changeInfo, project, selectedRevisionId, baseRevision);

=======
>>>>>>> 97641fa0
        gerritUtil.getChangeDetails(changeInfo._number, project, new Consumer<ChangeInfo>() {
            @Override
            public void consume(ChangeInfo changeDetails) {
                gerritUtil.getComments(changeDetails.id, selectedRevisionId, project, true, true,
                        new Consumer<Map<String, List<CommentInfo>>>() {
                            @Override
                            public void consume(Map<String, List<CommentInfo>> comments) {
                                List<CommentInfo> fileComments = comments.get(relativeFilePath);
                                if (fileComments != null) {
                                    addCommentsGutter(
                                            diffPanel.getEditor2(),
                                            relativeFilePath,
                                            selectedRevisionId,
                                            Iterables.filter(fileComments, REVISION_COMMENT),
                                            changeInfo,
                                            project
                                    );
                                    if (!baseRevision.isPresent()) {
                                        addCommentsGutter(
                                                diffPanel.getEditor1(),
                                                relativeFilePath,
                                                selectedRevisionId,
                                                Iterables.filter(fileComments, Predicates.not(REVISION_COMMENT)),
                                                changeInfo,
                                                project
                                        );
                                    }
                                }
                            }
                        }
                );

                if (baseRevision.isPresent()) {
                    gerritUtil.getComments(changeDetails.id, baseRevision.get().getFirst(), project, true, true,
                            new Consumer<Map<String, List<CommentInfo>>>() {
                        @Override
                        public void consume(Map<String, List<CommentInfo>> comments) {
                            List<CommentInfo> fileComments = comments.get(relativeFilePath);
                            if (fileComments != null) {
                                addCommentsGutter(
                                        diffPanel.getEditor1(),
                                        relativeFilePath,
                                        baseRevision.get().getFirst(),
                                        Iterables.filter(fileComments, REVISION_COMMENT),
                                        changeInfo,
                                        project
                                );
                            }
                        }
                    });
                }

                gerritUtil.setReviewed(changeDetails.id, selectedRevisionId,
                        relativeFilePath, project);
            }
        });
    }

<<<<<<< HEAD
    private void addDraftComments(DiffPanelImpl diffPanel,
                                  String relativeFilePath,
                                  ChangeInfo changeInfo,
                                  Project project, String selectedRevisionId, Optional<Pair<String, RevisionInfo>> baseRevision) {
        List<Comment> draftComments = Lists.newArrayList();
        Iterable<ReviewInput.CommentInput> commentInputsFromSink = reviewCommentSink.getCommentsForChange(changeInfo.id, selectedRevisionId);
        for (ReviewInput.CommentInput commentInput : commentInputsFromSink) {
            if (commentInput.path.equals(relativeFilePath)) {
                draftComments.add(commentInput);
            }
        }
        addCommentsGutter(diffPanel.getEditor2(), relativeFilePath, selectedRevisionId,
                Iterables.filter(draftComments, REVISION_COMMENT), changeInfo, project);
        if (!baseRevision.isPresent()) {
            addCommentsGutter(diffPanel.getEditor1(), relativeFilePath, selectedRevisionId,
                    Iterables.filter(draftComments, Predicates.not(REVISION_COMMENT)), changeInfo, project);
        } else {
            Iterable<ReviewInput.CommentInput> baseRevisionDrafts = reviewCommentSink.getCommentsForChange(
                    changeInfo.id, baseRevision.get().getFirst());
            addCommentsGutter(diffPanel.getEditor1(), relativeFilePath, baseRevision.get().getFirst(),
                    Iterables.filter(baseRevisionDrafts, REVISION_COMMENT), changeInfo, project);
        }
    }

    private void addCommentAction(DiffPanelImpl diffPanel,
                                  String filePath,
                                  ChangeInfo changeInfo,
                                  String selectedRevisionId,
                                  Optional<Pair<String, RevisionInfo>> baseRevision) {
=======
    private void addCommentAction(DiffPanelImpl diffPanel, String filePath, ChangeInfo changeInfo) {
>>>>>>> 97641fa0
        if (baseRevision.isPresent()) {
            addCommentActionToEditor(diffPanel.getEditor1(), filePath, changeInfo, baseRevision.get().getFirst(), Comment.Side.REVISION);
        } else {
            addCommentActionToEditor(diffPanel.getEditor1(), filePath, changeInfo, selectedRevisionId, Comment.Side.PARENT);
        }
        addCommentActionToEditor(diffPanel.getEditor2(), filePath, changeInfo, selectedRevisionId, Comment.Side.REVISION);
    }

    private void addCommentActionToEditor(Editor editor,
                                          String filePath,
                                          ChangeInfo changeInfo,
                                          String revisionId,
                                          Comment.Side commentSide) {
        if (editor == null) return;

        DefaultActionGroup group = new DefaultActionGroup();
        final AddCommentAction addCommentAction = addCommentActionBuilder
                .create(this, changeInfo, revisionId, editor, filePath, commentSide)
                .withText("Add Comment")
                .withIcon(AllIcons.Toolwindows.ToolWindowMessages)
                .get();
        addCommentAction.registerCustomShortcutSet(CustomShortcutSet.fromString("C"), editor.getComponent());
        group.add(addCommentAction);
        PopupHandler.installUnknownPopupHandler(editor.getContentComponent(), group, ActionManager.getInstance());
    }

    private void addCommentsGutter(Editor editor,
                                   String filePath,
                                   String revisionId,
<<<<<<< HEAD
                                   Iterable<? extends Comment> fileComments,
                                   ChangeInfo changeInfo,
                                   Project project) {
=======
                                   Iterable<CommentInfo> fileComments) {
>>>>>>> 97641fa0

        for (CommentInfo fileComment : fileComments) {
            fileComment.path = filePath;
            addComment(editor, changeInfo, revisionId, project, fileComment);
        }
    }

    public void addComment(Editor editor, ChangeInfo changeInfo, String revisionId, Project project, Comment comment) {
        if (editor == null) return;
        MarkupModel markup = editor.getMarkupModel();

        RangeHighlighter rangeHighlighter = null;
        if (comment.range != null) {
            rangeHighlighter = highlightRangeComment(comment.range, editor, project);
        }

        int lineCount = markup.getDocument().getLineCount();

        int line = comment.line - 1;
        if (line < 0) {
            line = 0;
        }
        if (line > lineCount - 1) {
            line = lineCount - 1;
        }
        if (line >= 0) {
            final RangeHighlighter highlighter = markup.addLineHighlighter(line, HighlighterLayer.ERROR + 1, null);
            CommentGutterIconRenderer iconRenderer = new CommentGutterIconRenderer(
                    this, editor, gerritUtil, selectedRevisions, addCommentActionBuilder,
                    comment, changeInfo, revisionId, highlighter, rangeHighlighter);
            highlighter.setGutterIconRenderer(iconRenderer);
        }
    }

    public void removeComment(Project project, Editor editor, RangeHighlighter lineHighlighter, RangeHighlighter rangeHighlighter) {
        editor.getMarkupModel().removeHighlighter(lineHighlighter);
        lineHighlighter.dispose();

        if (rangeHighlighter != null) {
            HighlightManager highlightManager = HighlightManager.getInstance(project);
            highlightManager.removeSegmentHighlighter(editor, rangeHighlighter);
        }
    }

    private class CommentableDiffPanel extends DiffPanelImpl {
        private final ChangeInfo changeInfo;
        private final String selectedRevisionId;
        private final Optional<Pair<String, RevisionInfo>> baseRevision;

        public CommentableDiffPanel(Window window,
                                    DiffRequest request,
                                    ChangeInfo changeInfo,
                                    String selectedRevisionId,
                                    Optional<Pair<String, RevisionInfo>> baseRevision) {
            super(window, request.getProject(), true, true, DiffManagerImpl.FULL_DIFF_DIVIDER_POLYGONS_OFFSET, CommentsDiffTool.this);
            this.changeInfo = changeInfo;
            this.selectedRevisionId = selectedRevisionId;
            this.baseRevision = baseRevision;
        }

        @Override
        public void setDiffRequest(DiffRequest request) {
            super.setDiffRequest(request);

            Object chain = request.getGenericData().get(VcsDataKeys.DIFF_REQUEST_CHAIN.getName());
            if (chain instanceof ChangeRequestChain) {
                DiffRequestPresentable currentRequest = ((ChangeRequestChain) chain).getCurrentRequest();
                if (currentRequest != null) {
                    String path = currentRequest.getPathPresentation();
                    handleComments(this, path, request.getProject(), changeInfo, selectedRevisionId, baseRevision);
                }
            }
        }
    }

    private String getRelativeOrAbsolutePath(Project project, String absoluteFilePath, ChangeInfo changeInfo) {
        return pathUtils.getRelativeOrAbsolutePath(project, absoluteFilePath, changeInfo.project);
    }

    public static RangeHighlighter highlightRangeComment(Comment.Range range, Editor editor, Project project) {
        CharSequence charsSequence = editor.getMarkupModel().getDocument().getCharsSequence();

        RangeUtils.Offset offset = RangeUtils.rangeToTextOffset(charsSequence, range);

        TextAttributes attributes = new TextAttributes();
        attributes.setBackgroundColor(JBColor.YELLOW);
        ArrayList<RangeHighlighter> highlighters = Lists.newArrayList();
        HighlightManager highlightManager = HighlightManager.getInstance(project);
        highlightManager.addRangeHighlight(editor, offset.start, offset.end, attributes, false, highlighters);
        return highlighters.get(0);
    }
}<|MERGE_RESOLUTION|>--- conflicted
+++ resolved
@@ -135,11 +135,6 @@
 
         addCommentAction(diffPanel, relativeFilePath, changeInfo, selectedRevisionId, baseRevision);
 
-<<<<<<< HEAD
-        addDraftComments(diffPanel, relativeFilePath, changeInfo, project, selectedRevisionId, baseRevision);
-
-=======
->>>>>>> 97641fa0
         gerritUtil.getChangeDetails(changeInfo._number, project, new Consumer<ChangeInfo>() {
             @Override
             public void consume(ChangeInfo changeDetails) {
@@ -198,39 +193,8 @@
         });
     }
 
-<<<<<<< HEAD
-    private void addDraftComments(DiffPanelImpl diffPanel,
-                                  String relativeFilePath,
-                                  ChangeInfo changeInfo,
-                                  Project project, String selectedRevisionId, Optional<Pair<String, RevisionInfo>> baseRevision) {
-        List<Comment> draftComments = Lists.newArrayList();
-        Iterable<ReviewInput.CommentInput> commentInputsFromSink = reviewCommentSink.getCommentsForChange(changeInfo.id, selectedRevisionId);
-        for (ReviewInput.CommentInput commentInput : commentInputsFromSink) {
-            if (commentInput.path.equals(relativeFilePath)) {
-                draftComments.add(commentInput);
-            }
-        }
-        addCommentsGutter(diffPanel.getEditor2(), relativeFilePath, selectedRevisionId,
-                Iterables.filter(draftComments, REVISION_COMMENT), changeInfo, project);
-        if (!baseRevision.isPresent()) {
-            addCommentsGutter(diffPanel.getEditor1(), relativeFilePath, selectedRevisionId,
-                    Iterables.filter(draftComments, Predicates.not(REVISION_COMMENT)), changeInfo, project);
-        } else {
-            Iterable<ReviewInput.CommentInput> baseRevisionDrafts = reviewCommentSink.getCommentsForChange(
-                    changeInfo.id, baseRevision.get().getFirst());
-            addCommentsGutter(diffPanel.getEditor1(), relativeFilePath, baseRevision.get().getFirst(),
-                    Iterables.filter(baseRevisionDrafts, REVISION_COMMENT), changeInfo, project);
-        }
-    }
-
-    private void addCommentAction(DiffPanelImpl diffPanel,
-                                  String filePath,
-                                  ChangeInfo changeInfo,
-                                  String selectedRevisionId,
-                                  Optional<Pair<String, RevisionInfo>> baseRevision) {
-=======
-    private void addCommentAction(DiffPanelImpl diffPanel, String filePath, ChangeInfo changeInfo) {
->>>>>>> 97641fa0
+    private void addCommentAction(DiffPanelImpl diffPanel, String filePath, ChangeInfo changeInfo,
+                                  String selectedRevisionId, Optional<Pair<String, RevisionInfo>> baseRevision) {
         if (baseRevision.isPresent()) {
             addCommentActionToEditor(diffPanel.getEditor1(), filePath, changeInfo, baseRevision.get().getFirst(), Comment.Side.REVISION);
         } else {
@@ -260,13 +224,9 @@
     private void addCommentsGutter(Editor editor,
                                    String filePath,
                                    String revisionId,
-<<<<<<< HEAD
-                                   Iterable<? extends Comment> fileComments,
+                                   Iterable<CommentInfo> fileComments,
                                    ChangeInfo changeInfo,
                                    Project project) {
-=======
-                                   Iterable<CommentInfo> fileComments) {
->>>>>>> 97641fa0
 
         for (CommentInfo fileComment : fileComments) {
             fileComment.path = filePath;
