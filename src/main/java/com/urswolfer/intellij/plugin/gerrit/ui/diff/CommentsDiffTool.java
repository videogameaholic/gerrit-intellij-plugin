--- conflicted
+++ resolved
@@ -212,15 +212,11 @@
         addCommentActionToEditor(diffPanel.getEditor2(), filePath, changeInfo, selectedRevisionId, Side.REVISION);
     }
 
-<<<<<<< HEAD
     private void addCommentActionToEditor(Editor editor,
                                           String filePath,
                                           ChangeInfo changeInfo,
                                           String revisionId,
-                                          Comment.Side commentSide) {
-=======
-    private void addCommentActionToEditor(Editor editor, String filePath, ChangeInfo changeInfo, String revisionId, Side commentSide) {
->>>>>>> d719eda3
+                                          Side commentSide) {
         if (editor == null) return;
 
         DefaultActionGroup group = new DefaultActionGroup();
