/*
 * Copyright 2013 Urs Wolfer
 *
 * Licensed under the Apache License, Version 2.0 (the "License");
 * you may not use this file except in compliance with the License.
 * You may obtain a copy of the License at
 *
 * http://www.apache.org/licenses/LICENSE-2.0
 *
 * Unless required by applicable law or agreed to in writing, software
 * distributed under the License is distributed on an "AS IS" BASIS,
 * WITHOUT WARRANTIES OR CONDITIONS OF ANY KIND, either express or implied.
 * See the License for the specific language governing permissions and
 * limitations under the License.
 */

package com.urswolfer.intellij.plugin.gerrit.ui.diff;

import com.google.common.base.Optional;
import com.google.common.collect.Lists;
import com.google.gerrit.extensions.api.changes.ReviewInput;
import com.google.gerrit.extensions.common.ChangeInfo;
import com.google.gerrit.extensions.common.Comment;
import com.google.gerrit.extensions.common.CommentInfo;
import com.google.inject.Inject;
import com.intellij.codeInsight.highlighting.HighlightManager;
import com.intellij.icons.AllIcons;
import com.intellij.ide.DataManager;
<<<<<<< HEAD
import com.intellij.openapi.Disposable;
import com.intellij.openapi.actionSystem.ActionManager;
import com.intellij.openapi.actionSystem.DataContext;
import com.intellij.openapi.actionSystem.DefaultActionGroup;
=======
import com.intellij.openapi.actionSystem.*;
>>>>>>> d6774d47
import com.intellij.openapi.diff.DiffRequest;
import com.intellij.openapi.diff.impl.DiffPanelImpl;
import com.intellij.openapi.diff.impl.external.DiffManagerImpl;
import com.intellij.openapi.diff.impl.external.FrameDiffTool;
import com.intellij.openapi.editor.Editor;
import com.intellij.openapi.editor.markup.HighlighterLayer;
import com.intellij.openapi.editor.markup.MarkupModel;
import com.intellij.openapi.editor.markup.RangeHighlighter;
import com.intellij.openapi.editor.markup.TextAttributes;
import com.intellij.openapi.project.Project;
import com.intellij.openapi.util.AsyncResult;
<<<<<<< HEAD
import com.intellij.openapi.util.Disposer;
import com.intellij.openapi.vcs.FilePath;
import com.intellij.openapi.vcs.FilePathImpl;
import com.intellij.openapi.vcs.VcsDataKeys;
import com.intellij.openapi.vcs.changes.ChangeRequestChain;
import com.intellij.openapi.vcs.changes.actions.DiffRequestPresentable;
=======
import com.intellij.openapi.util.io.FileUtil;
import com.intellij.openapi.vcs.FilePath;
import com.intellij.openapi.vcs.FilePathImpl;
import com.intellij.openapi.vfs.VirtualFile;
>>>>>>> d6774d47
import com.intellij.ui.JBColor;
import com.intellij.ui.PopupHandler;
import com.intellij.util.Consumer;
import com.urswolfer.intellij.plugin.gerrit.ReviewCommentSink;
import com.urswolfer.intellij.plugin.gerrit.git.GerritGitUtil;
import com.urswolfer.intellij.plugin.gerrit.rest.GerritUtil;
import com.urswolfer.intellij.plugin.gerrit.util.GerritDataKeys;
import git4idea.repo.GitRepository;
<<<<<<< HEAD
import org.jetbrains.annotations.NotNull;
import org.jetbrains.annotations.Nullable;
=======
>>>>>>> d6774d47

import java.awt.*;
import java.io.File;
import java.util.ArrayList;
import java.util.List;
import java.util.Map;

/**
 * @author Urs Wolfer
 *
 * Some parts based on code from:
 * https://github.com/ktisha/Crucible4IDEA
 */
public class CommentsDiffTool extends FrameDiffTool {
    @Inject
    private GerritGitUtil gerritGitUtil;
    @Inject
    private GerritUtil gerritUtil;
    @Inject
    private DataManager dataManager;
    @Inject
    private AddCommentActionBuilder addCommentActionBuilder;
    @Inject
    private ReviewCommentSink reviewCommentSink;

    @Override
    public boolean canShow(DiffRequest request) {
        final boolean superCanShow = super.canShow(request);

        final AsyncResult<DataContext> dataContextFromFocus = dataManager.getDataContextFromFocus();
        final DataContext context = dataContextFromFocus.getResult();
        if (context == null) return false;

        ChangeInfo changeInfo = GerritDataKeys.CHANGE.getData(context);
        return superCanShow && changeInfo != null;
    }

    @Nullable
    @Override
    protected DiffPanelImpl createDiffPanelImpl(@NotNull DiffRequest request, @Nullable Window window, @NotNull Disposable parentDisposable) {
        DataContext context = dataManager.getDataContextFromFocus().getResult();
        ChangeInfo changeInfo = GerritDataKeys.CHANGE.getData(context);

        DiffPanelImpl diffPanel = new CommentableDiffPanel(window, request, changeInfo);
        diffPanel.setDiffRequest(request);
        Disposer.register(parentDisposable, diffPanel);
        return diffPanel;
    }

    private void handleComments(final DiffPanelImpl diffPanel,
                                final String filePathString,
                                final Project project,
                                final ChangeInfo changeInfo) {
        final FilePath filePath = new FilePathImpl(new File(filePathString), false);
        final String relativeFilePath = getRelativePath(project, filePath.getPath());

        addCommentAction(diffPanel, relativeFilePath, changeInfo);

        gerritUtil.getChangeDetails(changeInfo._number, project, new Consumer<ChangeInfo>() {
            @Override
            public void consume(ChangeInfo changeDetails) {
                gerritUtil.getComments(changeDetails.id, changeDetails.currentRevision, project,
<<<<<<< HEAD
                        new Consumer<Map<String, List<CommentInfo>>>() {
                            @Override
                            public void consume(Map<String, List<CommentInfo>> comments) {
                                addCommentsGutter(diffPanel, filePath, comments, changeInfo, project);
                            }
=======
                    new Consumer<Map<String, List<CommentInfo>>>() {
                        @Override
                        public void consume(Map<String, List<CommentInfo>> comments) {
                            addCommentsGutter(diffPanel, relativeFilePath, comments, changeInfo, project);
>>>>>>> d6774d47
                        }
                );

                gerritUtil.setReviewed(changeDetails.id, changeDetails.currentRevision,
                        relativeFilePath, project);
            }
        });
    }

    private void addCommentAction(DiffPanelImpl diffPanel, String filePath, ChangeInfo changeInfo) {
            addCommentActionToEditor(diffPanel.getEditor1(), filePath, changeInfo, Comment.Side.PARENT);
            addCommentActionToEditor(diffPanel.getEditor2(), filePath, changeInfo, Comment.Side.REVISION);
    }

    private void addCommentActionToEditor(Editor editor, String filePath, ChangeInfo changeInfo, Comment.Side commentSide) {
        if (editor == null) return;

        DefaultActionGroup group = new DefaultActionGroup();
        final AddCommentAction addCommentAction = addCommentActionBuilder
                .create(this, changeInfo, editor, filePath, commentSide)
                .withText("Add Comment")
                .withIcon(AllIcons.Toolwindows.ToolWindowMessages)
                .get();
        addCommentAction.registerCustomShortcutSet(CustomShortcutSet.fromString("C"), editor.getComponent());
        group.add(addCommentAction);
        PopupHandler.installUnknownPopupHandler(editor.getContentComponent(), group, ActionManager.getInstance());
    }

    private void addCommentsGutter(DiffPanelImpl diffPanel,
                                   String filePath,
                                   Map<String, List<CommentInfo>> comments,
                                   ChangeInfo changeInfo,
                                   Project project) {
        List<Comment> fileComments = Lists.newArrayList();
        for (Map.Entry<String, List<CommentInfo>> entry : comments.entrySet()) {
            if (entry.getKey().equals(filePath)) {
                List<CommentInfo> commentList = entry.getValue();
                for (CommentInfo commentInfo : commentList) {
                    commentInfo.path = filePath;
                }
                fileComments.addAll(commentList);
                break;
            }
        }

        Iterable<ReviewInput.CommentInput> commentInputsFromSink = reviewCommentSink.getCommentsForChange(changeInfo.id);
        for (ReviewInput.CommentInput commentInput : commentInputsFromSink) {
            if (commentInput.path.equals(filePath)) {
                fileComments.add(commentInput);
            }
        }

        for (Comment fileComment : fileComments) {
            Editor editor;
            if (fileComment.side != null && fileComment.side.equals(Comment.Side.PARENT)) {
                editor = diffPanel.getEditor1();
            } else {
                editor = diffPanel.getEditor2();
            }
            addComment(editor, changeInfo, project, fileComment);
        }
    }

    public void addComment(Editor editor, ChangeInfo changeInfo, Project project, Comment comment) {
        if (editor == null) return;
        MarkupModel markup = editor.getMarkupModel();

        RangeHighlighter rangeHighlighter = null;
        if (comment.range != null) {
            rangeHighlighter = highlightRangeComment(comment.range, editor, project);
        }

<<<<<<< HEAD
            int lineCount = markup.getDocument().getLineCount();
            if (lineCount <= 0) {
                return;
            }

            int line = fileComment.line - 1;
            if (line < 0) {
                line = 0;
            }
            if (line > lineCount - 1) {
                line = lineCount - 1;
            }
            final RangeHighlighter highlighter = markup.addLineHighlighter(line, HighlighterLayer.ERROR + 1, null);
            CommentGutterIconRenderer iconRenderer = new CommentGutterIconRenderer(
                    fileComment, reviewCommentSink, changeInfo, highlighter, editor, rangeHighlighter);
            highlighter.setGutterIconRenderer(iconRenderer);

        }
    }

    private class CommentableDiffPanel extends DiffPanelImpl {
        private ChangeInfo changeInfo;

        public CommentableDiffPanel(Window window,
                                    DiffRequest request,
                                    ChangeInfo changeInfo) {
            super(window, request.getProject(), true, true, DiffManagerImpl.FULL_DIFF_DIVIDER_POLYGONS_OFFSET, CommentsDiffTool.this);
            this.changeInfo = changeInfo;
        }

        @Override
        public void setDiffRequest(DiffRequest request) {
            super.setDiffRequest(request);

            Object chain = request.getGenericData().get(VcsDataKeys.DIFF_REQUEST_CHAIN.getName());
            if (chain instanceof ChangeRequestChain) {
                DiffRequestPresentable currentRequest = ((ChangeRequestChain) chain).getCurrentRequest();
                if (currentRequest != null) {
                    String path = currentRequest.getPathPresentation();
                    handleComments(this, path, request.getProject(), changeInfo);
                }
            }
=======
        int lineCount = markup.getDocument().getLineCount();

        int line = comment.line - 1;
        if (line < 0) {
            line = 0;
>>>>>>> d6774d47
        }
        if (line > lineCount - 1) {
            line = lineCount - 1;
        }
        final RangeHighlighter highlighter = markup.addLineHighlighter(line, HighlighterLayer.ERROR + 1, null);
        CommentGutterIconRenderer iconRenderer = new CommentGutterIconRenderer(
                this, editor, reviewCommentSink, addCommentActionBuilder, comment, changeInfo, highlighter, rangeHighlighter);
        highlighter.setGutterIconRenderer(iconRenderer);
    }

    public void removeComment(Editor editor, RangeHighlighter lineHighlighter, RangeHighlighter rangeHighlighter) {
        editor.getMarkupModel().removeHighlighter(lineHighlighter);
        lineHighlighter.dispose();

        if (rangeHighlighter != null) {
            HighlightManager highlightManager = HighlightManager.getInstance(project);
            highlightManager.removeSegmentHighlighter(editor, rangeHighlighter);
        }
    }

    private String getRelativePath(Project project, String absoluteFilePath) {
        Optional<GitRepository> gitRepositoryOptional = gerritGitUtil.getRepositoryForGerritProject(project, changeInfo.project);
        if (!gitRepositoryOptional.isPresent()) return null;
        GitRepository repository = gitRepositoryOptional.get();
        VirtualFile root = repository.getRoot();
        return FileUtil.getRelativePath(new File(root.getPath()), new File(absoluteFilePath));
    }

    public static RangeHighlighter highlightRangeComment(Comment.Range range, Editor editor, Project project) {
        CharSequence charsSequence = editor.getMarkupModel().getDocument().getCharsSequence();

        RangeUtils.Offset offset = RangeUtils.rangeToTextOffset(charsSequence, range);

        TextAttributes attributes = new TextAttributes();
        attributes.setBackgroundColor(JBColor.YELLOW);
        ArrayList<RangeHighlighter> highlighters = Lists.newArrayList();
        HighlightManager highlightManager = HighlightManager.getInstance(project);
        highlightManager.addRangeHighlight(editor, offset.start, offset.end, attributes, false, highlighters);
        return highlighters.get(0);
    }
}<|MERGE_RESOLUTION|>--- conflicted
+++ resolved
@@ -26,14 +26,11 @@
 import com.intellij.codeInsight.highlighting.HighlightManager;
 import com.intellij.icons.AllIcons;
 import com.intellij.ide.DataManager;
-<<<<<<< HEAD
+import com.intellij.openapi.actionSystem.*;
 import com.intellij.openapi.Disposable;
 import com.intellij.openapi.actionSystem.ActionManager;
 import com.intellij.openapi.actionSystem.DataContext;
 import com.intellij.openapi.actionSystem.DefaultActionGroup;
-=======
-import com.intellij.openapi.actionSystem.*;
->>>>>>> d6774d47
 import com.intellij.openapi.diff.DiffRequest;
 import com.intellij.openapi.diff.impl.DiffPanelImpl;
 import com.intellij.openapi.diff.impl.external.DiffManagerImpl;
@@ -45,19 +42,14 @@
 import com.intellij.openapi.editor.markup.TextAttributes;
 import com.intellij.openapi.project.Project;
 import com.intellij.openapi.util.AsyncResult;
-<<<<<<< HEAD
+import com.intellij.openapi.util.io.FileUtil;
 import com.intellij.openapi.util.Disposer;
 import com.intellij.openapi.vcs.FilePath;
 import com.intellij.openapi.vcs.FilePathImpl;
+import com.intellij.openapi.vfs.VirtualFile;
 import com.intellij.openapi.vcs.VcsDataKeys;
 import com.intellij.openapi.vcs.changes.ChangeRequestChain;
 import com.intellij.openapi.vcs.changes.actions.DiffRequestPresentable;
-=======
-import com.intellij.openapi.util.io.FileUtil;
-import com.intellij.openapi.vcs.FilePath;
-import com.intellij.openapi.vcs.FilePathImpl;
-import com.intellij.openapi.vfs.VirtualFile;
->>>>>>> d6774d47
 import com.intellij.ui.JBColor;
 import com.intellij.ui.PopupHandler;
 import com.intellij.util.Consumer;
@@ -66,11 +58,8 @@
 import com.urswolfer.intellij.plugin.gerrit.rest.GerritUtil;
 import com.urswolfer.intellij.plugin.gerrit.util.GerritDataKeys;
 import git4idea.repo.GitRepository;
-<<<<<<< HEAD
 import org.jetbrains.annotations.NotNull;
 import org.jetbrains.annotations.Nullable;
-=======
->>>>>>> d6774d47
 
 import java.awt.*;
 import java.io.File;
@@ -125,7 +114,7 @@
                                 final Project project,
                                 final ChangeInfo changeInfo) {
         final FilePath filePath = new FilePathImpl(new File(filePathString), false);
-        final String relativeFilePath = getRelativePath(project, filePath.getPath());
+        final String relativeFilePath = getRelativePath(project, filePath.getPath(), changeInfo);
 
         addCommentAction(diffPanel, relativeFilePath, changeInfo);
 
@@ -133,18 +122,11 @@
             @Override
             public void consume(ChangeInfo changeDetails) {
                 gerritUtil.getComments(changeDetails.id, changeDetails.currentRevision, project,
-<<<<<<< HEAD
                         new Consumer<Map<String, List<CommentInfo>>>() {
                             @Override
                             public void consume(Map<String, List<CommentInfo>> comments) {
-                                addCommentsGutter(diffPanel, filePath, comments, changeInfo, project);
+                                addCommentsGutter(diffPanel, relativeFilePath, comments, changeInfo, project);
                             }
-=======
-                    new Consumer<Map<String, List<CommentInfo>>>() {
-                        @Override
-                        public void consume(Map<String, List<CommentInfo>> comments) {
-                            addCommentsGutter(diffPanel, relativeFilePath, comments, changeInfo, project);
->>>>>>> d6774d47
                         }
                 );
 
@@ -217,24 +199,28 @@
             rangeHighlighter = highlightRangeComment(comment.range, editor, project);
         }
 
-<<<<<<< HEAD
-            int lineCount = markup.getDocument().getLineCount();
-            if (lineCount <= 0) {
-                return;
-            }
-
-            int line = fileComment.line - 1;
-            if (line < 0) {
-                line = 0;
-            }
-            if (line > lineCount - 1) {
-                line = lineCount - 1;
-            }
-            final RangeHighlighter highlighter = markup.addLineHighlighter(line, HighlighterLayer.ERROR + 1, null);
-            CommentGutterIconRenderer iconRenderer = new CommentGutterIconRenderer(
-                    fileComment, reviewCommentSink, changeInfo, highlighter, editor, rangeHighlighter);
-            highlighter.setGutterIconRenderer(iconRenderer);
-
+        int lineCount = markup.getDocument().getLineCount();
+
+        int line = comment.line - 1;
+        if (line < 0) {
+            line = 0;
+        }
+        if (line > lineCount - 1) {
+            line = lineCount - 1;
+        }
+        final RangeHighlighter highlighter = markup.addLineHighlighter(line, HighlighterLayer.ERROR + 1, null);
+        CommentGutterIconRenderer iconRenderer = new CommentGutterIconRenderer(
+                this, editor, reviewCommentSink, addCommentActionBuilder, comment, changeInfo, highlighter, rangeHighlighter);
+        highlighter.setGutterIconRenderer(iconRenderer);
+    }
+
+    public void removeComment(Project project, Editor editor, RangeHighlighter lineHighlighter, RangeHighlighter rangeHighlighter) {
+        editor.getMarkupModel().removeHighlighter(lineHighlighter);
+        lineHighlighter.dispose();
+
+        if (rangeHighlighter != null) {
+            HighlightManager highlightManager = HighlightManager.getInstance(project);
+            highlightManager.removeSegmentHighlighter(editor, rangeHighlighter);
         }
     }
 
@@ -260,34 +246,10 @@
                     handleComments(this, path, request.getProject(), changeInfo);
                 }
             }
-=======
-        int lineCount = markup.getDocument().getLineCount();
-
-        int line = comment.line - 1;
-        if (line < 0) {
-            line = 0;
->>>>>>> d6774d47
-        }
-        if (line > lineCount - 1) {
-            line = lineCount - 1;
-        }
-        final RangeHighlighter highlighter = markup.addLineHighlighter(line, HighlighterLayer.ERROR + 1, null);
-        CommentGutterIconRenderer iconRenderer = new CommentGutterIconRenderer(
-                this, editor, reviewCommentSink, addCommentActionBuilder, comment, changeInfo, highlighter, rangeHighlighter);
-        highlighter.setGutterIconRenderer(iconRenderer);
-    }
-
-    public void removeComment(Editor editor, RangeHighlighter lineHighlighter, RangeHighlighter rangeHighlighter) {
-        editor.getMarkupModel().removeHighlighter(lineHighlighter);
-        lineHighlighter.dispose();
-
-        if (rangeHighlighter != null) {
-            HighlightManager highlightManager = HighlightManager.getInstance(project);
-            highlightManager.removeSegmentHighlighter(editor, rangeHighlighter);
-        }
-    }
-
-    private String getRelativePath(Project project, String absoluteFilePath) {
+        }
+    }
+
+    private String getRelativePath(Project project, String absoluteFilePath, ChangeInfo changeInfo) {
         Optional<GitRepository> gitRepositoryOptional = gerritGitUtil.getRepositoryForGerritProject(project, changeInfo.project);
         if (!gitRepositoryOptional.isPresent()) return null;
         GitRepository repository = gitRepositoryOptional.get();
