--- conflicted
+++ resolved
@@ -92,21 +92,6 @@
                         if (!remote.isPresent()) {
                             return null;
                         }
-<<<<<<< HEAD
-                        try {
-                            boolean checkedOut = false;
-                            int i = 0;
-                            while (!checkedOut && i < 100) { // do not loop endless - stop after 100 tries because most probably something went wrong
-                                checkedOutBranchName = branchName + (i != 0 ? "_" + i : "");
-                                checkedOut = gerritGitUtil.checkoutNewBranch(repository, checkedOutBranchName);
-                                i++;
-                            }
-                            gerritGitUtil.setUpstreamBranch(repository, remote.get().getName() + "/" + changeDetails.branch);
-                            brancher.checkout(checkedOutBranchName, false, gitRepositories, null);
-                        } catch (VcsException e) {
-                            NotificationBuilder builder = new NotificationBuilder(project, "Checkout Error", e.getMessage());
-                            notificationService.notifyError(builder);
-=======
                         boolean validName = false;
                         int i = 0;
                         GitNewBranchNameValidator newBranchNameValidator = GitNewBranchNameValidator.newInstance(gitRepositories);
@@ -114,7 +99,6 @@
                             checkedOutBranchName = branchName + (i != 0 ? "_" + i : "");
                             validName = newBranchNameValidator.checkInput(checkedOutBranchName);
                             i++;
->>>>>>> d819a59e
                         }
                         brancher.checkoutNewBranchStartingFrom(checkedOutBranchName, "FETCH_HEAD", gitRepositories, new Runnable() {
                             @Override
