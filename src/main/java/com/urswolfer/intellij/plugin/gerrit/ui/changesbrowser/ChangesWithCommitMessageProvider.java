--- conflicted
+++ resolved
@@ -25,12 +25,8 @@
 import com.intellij.openapi.vfs.VirtualFileManager;
 import git4idea.GitCommit;
 
-<<<<<<< HEAD
+import java.io.File;
 import java.util.Collection;
-=======
-import java.io.File;
-import java.util.List;
->>>>>>> d13b85f9
 
 /**
  * @author Thomas Forrer
@@ -63,7 +59,7 @@
         changes.add(new Change(null, new SimpleContentRevision(
                 content,
                 commitMsg,
-                gitCommit.getId().asString()
+            gitCommit.getId().asString()
         )));
         return changes;
     }
