/*
 * Copyright 2013-2014 Urs Wolfer
 *
 * Licensed under the Apache License, Version 2.0 (the "License");
 * you may not use this file except in compliance with the License.
 * You may obtain a copy of the License at
 *
 * http://www.apache.org/licenses/LICENSE-2.0
 *
 * Unless required by applicable law or agreed to in writing, software
 * distributed under the License is distributed on an "AS IS" BASIS,
 * WITHOUT WARRANTIES OR CONDITIONS OF ANY KIND, either express or implied.
 * See the License for the specific language governing permissions and
 * limitations under the License.
 */

package com.urswolfer.gerrit.client.rest.http;

import com.google.gerrit.extensions.api.GerritApi;
import com.google.gerrit.extensions.common.ChangeInfo;
import com.google.gerrit.extensions.common.ProjectInfo;
import com.urswolfer.gerrit.client.rest.GerritRestApiFactory;
import com.urswolfer.gerrit.client.rest.GerritAuthData;
import org.testng.annotations.Test;

import java.util.List;

/**
 * @author Urs Wolfer
 */
public class GerritRestClientTest {
    @Test(enabled = false) // requires running Gerrit instance
    public void testBasicRestCallToLocalhost() throws Exception {
<<<<<<< HEAD
        GerritRestApiFactory gerritRestApiFactory = new GerritRestApiFactory();
        GerritApi gerritClient = gerritRestApiFactory.create(new GerritAuthData.Basic("http://localhost:8080"));
        List<ChangeInfo> changes = gerritClient.changes().query();
=======
        GerritRestClientFactory gerritRestClientFactory = new GerritRestClientFactory();
        GerritApi gerritClient = gerritRestClientFactory.create(new GerritAuthData.Basic("http://localhost:8080"));
        List<ChangeInfo> changes = gerritClient.changes().query().get();
>>>>>>> 3e9dcd27
        System.out.println(String.format("Got %s changes.", changes.size()));
        System.out.println(changes);
    }

    @Test(enabled = false) // requires running Gerrit instance
    public void testBasicRestCallToLocalhostProjects() throws Exception {
<<<<<<< HEAD
        GerritRestApiFactory gerritRestApiFactory = new GerritRestApiFactory();
        GerritApi gerritClient = gerritRestApiFactory.create(new GerritAuthData.Basic("http://localhost:8080"));
        List<ProjectInfo> projects = gerritClient.projects().list();
=======
        GerritRestClientFactory gerritRestClientFactory = new GerritRestClientFactory();
        GerritApi gerritClient = gerritRestClientFactory.create(new GerritAuthData.Basic("http://localhost:8080"));
        List<ProjectInfo> projects = gerritClient.projects().list().get();
>>>>>>> 3e9dcd27
        System.out.println(String.format("Got %s projects.", projects.size()));
        System.out.println(projects);
    }

    @Test(enabled = false) // requires running Gerrit instance
    public void testBasicRestCallToLocalhostProjectsQuery() throws Exception {
<<<<<<< HEAD
        GerritRestApiFactory gerritRestApiFactory = new GerritRestApiFactory();
        GerritApi gerritClient = gerritRestApiFactory.create(new GerritAuthData.Basic("http://localhost:8080"));
        List<ProjectInfo> projects = gerritClient.projects().list(new Projects.ListParameter().withLimit(1).withDescription(true));
=======
        GerritRestClientFactory gerritRestClientFactory = new GerritRestClientFactory();
        GerritApi gerritClient = gerritRestClientFactory.create(new GerritAuthData.Basic("http://localhost:8080"));
        List<ProjectInfo> projects = gerritClient.projects().list().withLimit(1).withDescription(true).get();
>>>>>>> 3e9dcd27
        System.out.println(String.format("Got %s projects.", projects.size()));
        System.out.println(projects);
    }
}<|MERGE_RESOLUTION|>--- conflicted
+++ resolved
@@ -31,45 +31,27 @@
 public class GerritRestClientTest {
     @Test(enabled = false) // requires running Gerrit instance
     public void testBasicRestCallToLocalhost() throws Exception {
-<<<<<<< HEAD
         GerritRestApiFactory gerritRestApiFactory = new GerritRestApiFactory();
         GerritApi gerritClient = gerritRestApiFactory.create(new GerritAuthData.Basic("http://localhost:8080"));
-        List<ChangeInfo> changes = gerritClient.changes().query();
-=======
-        GerritRestClientFactory gerritRestClientFactory = new GerritRestClientFactory();
-        GerritApi gerritClient = gerritRestClientFactory.create(new GerritAuthData.Basic("http://localhost:8080"));
         List<ChangeInfo> changes = gerritClient.changes().query().get();
->>>>>>> 3e9dcd27
         System.out.println(String.format("Got %s changes.", changes.size()));
         System.out.println(changes);
     }
 
     @Test(enabled = false) // requires running Gerrit instance
     public void testBasicRestCallToLocalhostProjects() throws Exception {
-<<<<<<< HEAD
         GerritRestApiFactory gerritRestApiFactory = new GerritRestApiFactory();
         GerritApi gerritClient = gerritRestApiFactory.create(new GerritAuthData.Basic("http://localhost:8080"));
-        List<ProjectInfo> projects = gerritClient.projects().list();
-=======
-        GerritRestClientFactory gerritRestClientFactory = new GerritRestClientFactory();
-        GerritApi gerritClient = gerritRestClientFactory.create(new GerritAuthData.Basic("http://localhost:8080"));
         List<ProjectInfo> projects = gerritClient.projects().list().get();
->>>>>>> 3e9dcd27
         System.out.println(String.format("Got %s projects.", projects.size()));
         System.out.println(projects);
     }
 
     @Test(enabled = false) // requires running Gerrit instance
     public void testBasicRestCallToLocalhostProjectsQuery() throws Exception {
-<<<<<<< HEAD
         GerritRestApiFactory gerritRestApiFactory = new GerritRestApiFactory();
         GerritApi gerritClient = gerritRestApiFactory.create(new GerritAuthData.Basic("http://localhost:8080"));
-        List<ProjectInfo> projects = gerritClient.projects().list(new Projects.ListParameter().withLimit(1).withDescription(true));
-=======
-        GerritRestClientFactory gerritRestClientFactory = new GerritRestClientFactory();
-        GerritApi gerritClient = gerritRestClientFactory.create(new GerritAuthData.Basic("http://localhost:8080"));
         List<ProjectInfo> projects = gerritClient.projects().list().withLimit(1).withDescription(true).get();
->>>>>>> 3e9dcd27
         System.out.println(String.format("Got %s projects.", projects.size()));
         System.out.println(projects);
     }
