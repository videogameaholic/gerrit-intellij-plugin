apply plugin: 'java'
apply plugin: 'idea'

targetCompatibility = 1.6
sourceCompatibility = 1.6

repositories {
    mavenLocal()
    mavenCentral()
}

dependencies {
    compile ('com.google.inject:guice:4.0') {
        exclude group: 'com.google.guava', module: 'guava'
    }
    compile ('com.google.inject.extensions:guice-multibindings:4.0') {
        exclude group: 'com.google.guava', module: 'guava'
    }
<<<<<<< HEAD
    compile ('com.urswolfer.gerrit.client.rest:gerrit-rest-java-client:0.8.4') {
        exclude group: 'com.google.code.gson', module: 'gson'
=======
    compile ('com.urswolfer.gerrit.client.rest:gerrit-rest-java-client:0.8.5') {
>>>>>>> d591721d
        exclude group: 'com.google.guava', module: 'guava'
        exclude group: 'commons-logging', module: 'commons-logging'
        exclude group: 'org.apache.httpcomponents', module: 'httpclient'
    }
<<<<<<< HEAD
    compile 'org.javassist:javassist:3.18.1-GA'
=======
    compile 'org.javassist:javassist:3.19.0-GA'
>>>>>>> d591721d

    testCompile 'org.testng:testng:6.8.7'
    testCompile 'org.easymock:easymock:3.2'
}

idea {
    project.ipr.beforeMerged { project ->
        project.modulePaths.clear()
    }

    workspace.iws.withXml {
        def runManagerComponent = it.node.component.find {
            it.@name == 'RunManager'
        }
        runManagerComponent.@selected = 'Plugin.run-gerrit-plugin'
        def configuration = runManagerComponent.appendNode("configuration", [
                default: "false",
                name: "run-gerrit-plugin",
                type: "#org.jetbrains.idea.devkit.run.PluginConfigurationType",
                factoryName: "Plugin",
                singleton: "true"
        ])
        configuration.appendNode("module", [name: 'gerrit-intellij-plugin'])
        configuration.appendNode("option", [
            name: "VM_PARAMETERS",
            value: "-Xms128m -Xmx750m -XX:MaxPermSize=350m -XX:ReservedCodeCacheSize=96m -ea -Dawt.useSystemAAFontSettings=on"
        ])
        configuration.appendNode("option", [name: "PROGRAM_PARAMETERS", value: ""])
        configuration.appendNode("method")
    }

    module.iml.withXml {
        it.node.@type = 'PLUGIN_MODULE'
        it.node.appendNode('component', [
            name: 'DevKit.ModuleBuildProperties',
            url: 'file://$MODULE_DIR$/src/main/resources/META-INF/plugin.xml'
        ])
    }

    // this is a workaround:
    // build into resources folder; otherwise resources are not available at runtime and in deployment build
    module {
        inheritOutputDirs = false
        outputDir = file('build/resources/main')
        testOutputDir = file('build/resources/main')
    }
}<|MERGE_RESOLUTION|>--- conflicted
+++ resolved
@@ -16,21 +16,13 @@
     compile ('com.google.inject.extensions:guice-multibindings:4.0') {
         exclude group: 'com.google.guava', module: 'guava'
     }
-<<<<<<< HEAD
-    compile ('com.urswolfer.gerrit.client.rest:gerrit-rest-java-client:0.8.4') {
+    compile ('com.urswolfer.gerrit.client.rest:gerrit-rest-java-client:0.8.5') {
         exclude group: 'com.google.code.gson', module: 'gson'
-=======
-    compile ('com.urswolfer.gerrit.client.rest:gerrit-rest-java-client:0.8.5') {
->>>>>>> d591721d
         exclude group: 'com.google.guava', module: 'guava'
         exclude group: 'commons-logging', module: 'commons-logging'
         exclude group: 'org.apache.httpcomponents', module: 'httpclient'
     }
-<<<<<<< HEAD
-    compile 'org.javassist:javassist:3.18.1-GA'
-=======
     compile 'org.javassist:javassist:3.19.0-GA'
->>>>>>> d591721d
 
     testCompile 'org.testng:testng:6.8.7'
     testCompile 'org.easymock:easymock:3.2'
