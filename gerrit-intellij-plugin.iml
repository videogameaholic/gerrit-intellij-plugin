--- conflicted
+++ resolved
@@ -13,7 +13,6 @@
     </content>
     <orderEntry type="inheritedJdk" />
     <orderEntry type="sourceFolder" forTests="false" />
-<<<<<<< HEAD
     <orderEntry type="library" scope="PROVIDED" name="Maven: com.intellij:idea:13.eap.425" level="project" />
     <orderEntry type="library" scope="PROVIDED" name="Maven: com.intellij:openapi:13.eap.425" level="project" />
     <orderEntry type="library" scope="PROVIDED" name="Maven: com.intellij:util:13.eap.425" level="project" />
@@ -21,20 +20,11 @@
     <orderEntry type="library" scope="PROVIDED" name="Maven: com.intellij:annotations:13.eap.425" level="project" />
     <orderEntry type="library" scope="PROVIDED" name="Maven: com.intellij:git4idea:13.eap.425" level="project" />
     <orderEntry type="library" scope="PROVIDED" name="Maven: com.intellij:forms_rt:13.eap.425" level="project" />
-=======
-    <orderEntry type="library" scope="PROVIDED" name="Maven: com.intellij:idea:12.1.5" level="project" />
-    <orderEntry type="library" scope="PROVIDED" name="Maven: com.intellij:openapi:12.1.5" level="project" />
-    <orderEntry type="library" scope="PROVIDED" name="Maven: com.intellij:util:12.1.5" level="project" />
-    <orderEntry type="library" scope="PROVIDED" name="Maven: com.intellij:extensions:12.1.5" level="project" />
-    <orderEntry type="library" scope="PROVIDED" name="Maven: com.intellij:annotations:12.1.5" level="project" />
-    <orderEntry type="library" scope="PROVIDED" name="Maven: com.intellij:git4idea:12.1.5" level="project" />
-    <orderEntry type="library" scope="PROVIDED" name="Maven: com.intellij:forms_rt:12.1.5" level="project" />
     <orderEntry type="library" name="Maven: com.google.inject:guice:4.0-beta" level="project" />
     <orderEntry type="library" name="Maven: javax.inject:javax.inject:1" level="project" />
     <orderEntry type="library" name="Maven: aopalliance:aopalliance:1.0" level="project" />
     <orderEntry type="library" scope="PROVIDED" name="Maven: com.google.guava:guava:14.0.1" level="project" />
     <orderEntry type="library" name="Maven: com.google.inject.extensions:guice-multibindings:4.0-beta" level="project" />
->>>>>>> e0b216a5
     <orderEntry type="library" scope="PROVIDED" name="Maven: commons-httpclient:commons-httpclient:3.1" level="project" />
     <orderEntry type="library" scope="PROVIDED" name="Maven: commons-codec:commons-codec:1.2" level="project" />
     <orderEntry type="library" scope="PROVIDED" name="Maven: com.google.code.gson:gson:2.2.4" level="project" />
